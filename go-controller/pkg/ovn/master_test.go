--- conflicted
+++ resolved
@@ -158,12 +158,8 @@
 	cidr.IP = util.NextIP(ip)
 	gwCIDR := cidr.String()
 	gwIP := cidr.IP.String()
-<<<<<<< HEAD
 	nodeMgmtPortIP := util.NextIP(cidr.IP)
 	hybridOverlayIP := util.NextIP(nodeMgmtPortIP)
-=======
-	nodeMgmtPortIP := util.NextIP(cidr.IP).String()
->>>>>>> 82930122
 
 	fexec.AddFakeCmdsNoOutputNoError([]string{
 		"ovn-nbctl --timeout=15 --data=bare --no-heading --columns=name,other-config find logical_switch other-config:subnet!=_",
@@ -175,11 +171,7 @@
 	})
 	fexec.AddFakeCmdsNoOutputNoError([]string{
 		"ovn-nbctl --timeout=15 --may-exist lrp-add ovn_cluster_router rtos-" + nodeName + " " + lrpMAC + " " + gwCIDR,
-<<<<<<< HEAD
 		"ovn-nbctl --timeout=15 -- --may-exist ls-add " + nodeName + " -- set logical_switch " + nodeName + " other-config:subnet=" + nodeSubnet + " other-config:exclude_ips=" + nodeMgmtPortIP.String() + ".." + hybridOverlayIP.String() + " external-ids:gateway_ip=" + gwCIDR,
-=======
-		"ovn-nbctl --timeout=15 -- --may-exist ls-add " + nodeName + " -- set logical_switch " + nodeName + " other-config:subnet=" + nodeSubnet + " other-config:exclude_ips=" + nodeMgmtPortIP + " external-ids:gateway_ip=" + gwCIDR,
->>>>>>> 82930122
 		"ovn-nbctl --timeout=15 set logical_switch " + nodeName + " other-config:mcast_snoop=\"true\" other-config:mcast_querier=\"true\" other-config:mcast_eth_src=\"" + lrpMAC + "\" other-config:mcast_ip4_src=\"" + gwIP + "\"",
 		"ovn-nbctl --timeout=15 -- --may-exist lsp-add " + nodeName + " stor-" + nodeName + " -- set logical_switch_port stor-" + nodeName + " type=router options:router-port=rtos-" + nodeName + " addresses=\"" + lrpMAC + "\"",
 		"ovn-nbctl --timeout=15 set logical_switch " + nodeName + " load_balancer=" + tcpLBUUID,
@@ -442,14 +434,9 @@
 				"ovn-nbctl --timeout=15 --may-exist lrp-add ovn_cluster_router rtos-" + masterName + " " + lrpMAC + " " + masterGWCIDR,
 				"ovn-nbctl --timeout=15 -- --may-exist ls-add " + masterName + " -- set logical_switch " + masterName + " other-config:subnet=" + masterSubnet + " other-config:exclude_ips=" + masterMgmtPortIP + ".." + masterHOPortIP + " external-ids:gateway_ip=" + masterGWCIDR,
 				"ovn-nbctl --timeout=15 -- --may-exist lsp-add " + masterName + " stor-" + masterName + " -- set logical_switch_port stor-" + masterName + " type=router options:router-port=rtos-" + masterName + " addresses=\"" + lrpMAC + "\"",
-<<<<<<< HEAD
-
-				"ovn-nbctl --timeout=15 -- --may-exist lsp-add " + masterName + " k8s-" + masterName + " -- lsp-set-addresses " + "k8s-" + masterName + " " + masterMgmtPortMAC + " " + masterMgmtPortIP,
-=======
 				"ovn-nbctl --timeout=15 set logical_switch " + masterName + " load_balancer=" + tcpLBUUID,
 				"ovn-nbctl --timeout=15 add logical_switch " + masterName + " load_balancer " + udpLBUUID,
-				"ovn-nbctl --timeout=15 -- --may-exist lsp-add " + masterName + " k8s-" + masterName + " -- lsp-set-addresses " + "k8s-" + masterName + " " + masterMgmtPortMAC + " " + masterMgmtPortIP + " -- --if-exists remove logical_switch " + masterName + " other-config exclude_ips",
->>>>>>> 82930122
+				"ovn-nbctl --timeout=15 -- --may-exist lsp-add " + masterName + " k8s-" + masterName + " -- lsp-set-addresses " + "k8s-" + masterName + " " + masterMgmtPortMAC + " " + masterMgmtPortIP,
 			})
 
 			cleanupGateway(fexec, masterName, masterSubnet, masterGWCIDR, masterMgmtPortIP)
@@ -606,23 +593,13 @@
 				"ovn-nbctl --timeout=15 --may-exist lrp-add ovn_cluster_router rtos-" + nodeName + " " + lrpMAC + " " + masterGWCIDR,
 				"ovn-nbctl --timeout=15 -- --may-exist ls-add " + nodeName + " -- set logical_switch " + nodeName + " other-config:subnet=" + nodeSubnet + " other-config:exclude_ips=" + masterMgmtPortIP + ".." + masterHOPortIP + " external-ids:gateway_ip=" + masterGWCIDR,
 				"ovn-nbctl --timeout=15 -- --may-exist lsp-add " + nodeName + " stor-" + nodeName + " -- set logical_switch_port stor-" + nodeName + " type=router options:router-port=rtos-" + nodeName + " addresses=\"" + lrpMAC + "\"",
-
-				"ovn-nbctl --timeout=15 -- --may-exist lsp-add " + nodeName + " k8s-" + nodeName + " -- lsp-set-addresses " + "k8s-" + nodeName + " " + brLocalnetMAC + " " + masterMgmtPortIP,
-			})
-
-			cleanupGateway(fexec, nodeName, nodeSubnet, clusterCIDR, nextHop)
-			cleanupLB(fexec, nodeName)
-
-			fexec.AddFakeCmdsNoOutputNoError([]string{
-				"ovn-nbctl --timeout=15 --data=bare --no-heading --columns=_uuid find load_balancer external_ids:TCP_lb_gateway_router=GR_" + nodeName,
-			})
-
+			})
 			fexec.AddFakeCmd(&ovntest.ExpectedCmd{
 				Cmd:    "ovn-nbctl --timeout=15 --data=bare --no-heading --columns=_uuid find logical_router external_ids:k8s-cluster-router=yes",
 				Output: clusterRouterUUID,
 			})
 			fexec.AddFakeCmd(&ovntest.ExpectedCmd{
-				Cmd:    "ovs-vsctl --timeout=15 --if-exists get Open_vSwitch . external_ids:system-id",
+				Cmd:    "ovn-sbctl --timeout=15 --data=bare --no-heading --columns=name find Chassis hostname=node1",
 				Output: systemID,
 			})
 			fexec.AddFakeCmdsNoOutputNoError([]string{
