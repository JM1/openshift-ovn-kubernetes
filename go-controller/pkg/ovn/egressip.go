package ovn

import (
	"fmt"
	"net"
	"os"
	"sort"
	"strings"
	"sync"
	"syscall"
	"time"

	"github.com/ovn-org/ovn-kubernetes/go-controller/pkg/config"
	egressipv1 "github.com/ovn-org/ovn-kubernetes/go-controller/pkg/crd/egressip/v1"
	"github.com/ovn-org/ovn-kubernetes/go-controller/pkg/factory"
	"github.com/ovn-org/ovn-kubernetes/go-controller/pkg/nbdb"
	"github.com/ovn-org/ovn-kubernetes/go-controller/pkg/ovn/libovsdbops"
	"github.com/ovn-org/ovn-kubernetes/go-controller/pkg/types"
	"github.com/ovn-org/ovn-kubernetes/go-controller/pkg/util"
	kapi "k8s.io/api/core/v1"
	v1 "k8s.io/api/core/v1"
	errors "k8s.io/apimachinery/pkg/api/errors"
	metav1 "k8s.io/apimachinery/pkg/apis/meta/v1"
	"k8s.io/apimachinery/pkg/util/sets"
	utilwait "k8s.io/apimachinery/pkg/util/wait"
	"k8s.io/client-go/tools/cache"
	"k8s.io/client-go/util/retry"
	"k8s.io/klog/v2"
	utilnet "k8s.io/utils/net"
)

type egressIPDialer interface {
	dial(ip net.IP) bool
}

var dialer egressIPDialer = &egressIPDial{}

func (oc *Controller) addEgressIP(eIP *egressipv1.EgressIP) error {
	// If the status is set at this point, then we know it's valid from syncEgressIP and we have no assignment to do.
	// Just initialize all watchers (which should not re-create any already existing items in the OVN DB)
	if len(eIP.Status.Items) == 0 {
		if err := oc.assignEgressIPs(eIP); err != nil {
			return fmt.Errorf("unable to assign egress IP: %s, error: %v", eIP.Name, err)
		}
	}

	oc.eIPC.namespaceHandlerMutex.Lock()
	defer oc.eIPC.namespaceHandlerMutex.Unlock()

	sel, err := metav1.LabelSelectorAsSelector(&eIP.Spec.NamespaceSelector)
	if err != nil {
		return fmt.Errorf("invalid namespaceSelector on EgressIP %s: %v", eIP.Name, err)
	}
	h := oc.watchFactory.AddFilteredNamespaceHandler("", sel,
		cache.ResourceEventHandlerFuncs{
			AddFunc: func(obj interface{}) {
				namespace := obj.(*kapi.Namespace)
				klog.V(5).Infof("EgressIP: %s has matched on namespace: %s", eIP.Name, namespace.Name)
				if err := oc.addNamespaceEgressIP(eIP, namespace); err != nil {
					klog.Errorf("error: unable to add namespace handler for EgressIP: %s, err: %v", eIP.Name, err)
				}
			},
			UpdateFunc: func(oldObj, newObj interface{}) {},
			DeleteFunc: func(obj interface{}) {
				namespace := obj.(*kapi.Namespace)
				klog.V(5).Infof("EgressIP: %s stopped matching on namespace: %s", eIP.Name, namespace.Name)
				if err := oc.deleteNamespaceEgressIP(eIP, namespace); err != nil {
					klog.Errorf("error: unable to delete namespace handler for EgressIP: %s, err: %v", eIP.Name, err)
				}
			},
		}, nil)
	oc.eIPC.namespaceHandlerCache[getEgressIPKey(eIP)] = *h
	return nil
}

func (oc *Controller) deleteEgressIP(eIP *egressipv1.EgressIP) error {
	oc.releaseEgressIPs(eIP)

	oc.eIPC.namespaceHandlerMutex.Lock()
	defer oc.eIPC.namespaceHandlerMutex.Unlock()
	if nH, exists := oc.eIPC.namespaceHandlerCache[getEgressIPKey(eIP)]; exists {
		oc.watchFactory.RemoveNamespaceHandler(&nH)
		delete(oc.eIPC.namespaceHandlerCache, getEgressIPKey(eIP))
	}

	oc.eIPC.podHandlerMutex.Lock()
	defer oc.eIPC.podHandlerMutex.Unlock()
	if pH, exists := oc.eIPC.podHandlerCache[getEgressIPKey(eIP)]; exists {
		oc.watchFactory.RemovePodHandler(&pH)
		delete(oc.eIPC.podHandlerCache, getEgressIPKey(eIP))
	}

	namespaces, err := oc.kube.GetNamespaces(eIP.Spec.NamespaceSelector)
	if err != nil {
		return err
	}
	for _, namespace := range namespaces.Items {
		if err := oc.deleteNamespacePodsEgressIP(eIP, &namespace); err != nil {
			return err
		}
	}
	return nil
}

func (oc *Controller) isEgressNodeReady(egressNode *kapi.Node) bool {
	for _, condition := range egressNode.Status.Conditions {
		if condition.Type == v1.NodeReady {
			return condition.Status == v1.ConditionTrue
		}
	}
	return false
}

func (oc *Controller) isEgressNodeReachable(egressNode *kapi.Node) bool {
	oc.eIPC.allocator.Lock()
	defer oc.eIPC.allocator.Unlock()
	if eNode, exists := oc.eIPC.allocator.cache[egressNode.Name]; exists {
		return eNode.isReachable || oc.isReachable(eNode)
	}
	return false
}

func (oc *Controller) syncEgressIPs(eIPs []interface{}) {
	oc.eIPC.allocator.Lock()
	defer oc.eIPC.allocator.Unlock()
	for _, eIP := range eIPs {
		eIP, ok := eIP.(*egressipv1.EgressIP)
		if !ok {
			klog.Errorf("Spurious object in syncEgressIPs: %v", eIP)
			continue
		}
		var validAssignment bool
		for _, eIPStatus := range eIP.Status.Items {
			validAssignment = false
			eNode, exists := oc.eIPC.allocator.cache[eIPStatus.Node]
			if !exists {
				klog.Errorf("Allocator error: EgressIP: %s claims to have an allocation on a node which is unassignable for egress IP: %s", eIP.Name, eIPStatus.Node)
				break
			}
			if eNode.tainted {
				klog.Errorf("Allocator error: EgressIP: %s claims multiple egress IPs on same node: %s, will attempt rebalancing", eIP.Name, eIPStatus.Node)
				break
			}
			if !eNode.isEgressAssignable {
				klog.Errorf("Allocator error: EgressIP: %s assigned to node: %s which does not have egress label, will attempt rebalancing", eIP.Name, eIPStatus.Node)
				break
			}
			if !eNode.isReachable {
				klog.Errorf("Allocator error: EgressIP: %s assigned to node: %s which is not reachable, will attempt rebalancing", eIP.Name, eIPStatus.Node)
				break
			}
			if !eNode.isReady {
				klog.Errorf("Allocator error: EgressIP: %s assigned to node: %s which is not ready, will attempt rebalancing", eIP.Name, eIPStatus.Node)
				break
			}
			ip := net.ParseIP(eIPStatus.EgressIP)
			if ip == nil {
				klog.Errorf("Allocator error: EgressIP allocation contains unparsable IP address: %s", eIPStatus.EgressIP)
				break
			}
			if node := oc.isAnyClusterNodeIP(ip); node != nil {
				klog.Errorf("Allocator error: EgressIP allocation: %s is the IP of node: %s ", ip.String(), node.name)
				break
			}
			if utilnet.IsIPv6(ip) && eNode.v6Subnet != nil {
				if !eNode.v6Subnet.Contains(ip) {
					klog.Errorf("Allocator error: EgressIP allocation: %s on subnet: %s which cannot host it", ip.String(), eNode.v6Subnet.String())
					break
				}
			} else if !utilnet.IsIPv6(ip) && eNode.v4Subnet != nil {
				if !eNode.v4Subnet.Contains(ip) {
					klog.Errorf("Allocator error: EgressIP allocation: %s on subnet: %s which cannot host it", ip.String(), eNode.v4Subnet.String())
					break
				}
			} else {
				klog.Errorf("Allocator error: EgressIP allocation on node: %s which does not support its IP protocol version", eIPStatus.Node)
				break
			}
			validAssignment = true
			eNode.tainted = true
		}
		// In the unlikely event that any status has been misallocated previously:
		// unassign that by updating the entire status and re-allocate properly in addEgressIP
		if !validAssignment {
			namespaces, err := oc.kube.GetNamespaces(eIP.Spec.NamespaceSelector)
			if err != nil {
				klog.Errorf("Unable to list namespaces matched by EgressIP: %s, err: %v", getEgressIPKey(eIP), err)
				continue
			}
			for _, namespace := range namespaces.Items {
				if err := oc.deleteNamespacePodsEgressIP(eIP, &namespace); err != nil {
					klog.Error(err)
				}
			}
			eIP.Status = egressipv1.EgressIPStatus{
				Items: []egressipv1.EgressIPStatusItem{},
			}
			if err := oc.updateEgressIPWithRetry(eIP); err != nil {
				klog.Error(err)
				continue
			}
		}
		for _, eNode := range oc.eIPC.allocator.cache {
			eNode.tainted = false
		}
	}
	if err := oc.eIPC.deleteLegacyEgressReroutePolicies(); err != nil {
		klog.Errorf("Unable to clean up legacy egress IP setup, err: %v", err)
	}

	// This part will take of syncing stale data which we might have in OVN if
	// there's no ovnkube-master running for a while, while there are changes to
	// pods/egress IPs.
	// It will sync:
	// - Egress IPs which have been deleted while ovnkube-master was down
	// - pods/namespaces which have stopped matching on egress IPs while
	//   ovnkube-master was down
	if egressIPToPodIPCache, err := oc.generatePodIPCacheForEgressIP(eIPs); err == nil {
		oc.syncStaleEgressReroutePolicy(egressIPToPodIPCache)
		oc.syncStaleNATRules(egressIPToPodIPCache)
	}
}

func (oc *Controller) syncStaleEgressReroutePolicy(egressIPToPodIPCache map[string]sets.String) {
	logicalRouter := nbdb.LogicalRouter{}
	logicalRouterPolicyRes := []nbdb.LogicalRouterPolicy{}
	opModels := []libovsdbops.OperationModel{
		{
			ModelPredicate: func(lrp *nbdb.LogicalRouterPolicy) bool { return lrp.Priority == types.EgressIPReroutePriority },
			ExistingResult: &logicalRouterPolicyRes,
			DoAfter: func() {
				for _, item := range logicalRouterPolicyRes {
					egressIPName := item.ExternalIDs["name"]
					podIPCache, exists := egressIPToPodIPCache[egressIPName]
					splitMatch := strings.Split(item.Match, " ")
					logicalIP := splitMatch[len(splitMatch)-1]
					parsedLogicalIP := net.ParseIP(logicalIP)
					if !exists || !podIPCache.Has(parsedLogicalIP.String()) {
						logicalRouter.Policies = append(logicalRouter.Policies, item.UUID)
					}
				}
			},
			BulkOp: true,
		},
		{
			Model:          &logicalRouter,
			ModelPredicate: func(lr *nbdb.LogicalRouter) bool { return lr.Name == types.OVNClusterRouter },
			OnModelMutations: []interface{}{
				&logicalRouter.Policies,
			},
		},
	}
	if err := oc.modelClient.Delete(opModels...); err != nil {
		klog.Errorf("Unable to remove stale logical router policies, err: %v", err)
	}
}

func (oc *Controller) syncStaleNATRules(egressIPToPodIPCache map[string]sets.String) {
	natItems, stderr, err := util.RunOVNNbctl(
		"--format=csv",
		"--data=bare",
		"--no-heading",
		"--columns=_uuid,external_ids,logical_ip",
		"find",
		"nat",
	)
	if err != nil {
		klog.Errorf("Unable to sync egress IPs, unable to find NAT IDs, stderr: %s, err: %v", stderr, err)
		return
	}
	for _, natItem := range strings.Split(natItems, "\n") {
		if natItem == "" {
			continue
		}
		natFields := strings.Split(natItem, ",")

		UUID := natFields[0]
		externalID := natFields[1]
		logicalIP := natFields[2]

		parsedLogicalIP := net.ParseIP(logicalIP).String()
		if !strings.Contains(externalID, "name") {
			continue
		}
		egressIPName := strings.Split(externalID, "=")[1]

		podIPCache, exists := egressIPToPodIPCache[egressIPName]
		if !exists || !podIPCache.Has(parsedLogicalIP) {
			logicalRouters, stderr, err := util.RunOVNNbctl(
				"--format=csv",
				"--data=bare",
				"--no-heading",
				"--columns=name",
				"find",
				"logical_router",
				fmt.Sprintf("nat{>=}%s", UUID),
			)
			if err != nil {
				klog.Errorf("Unable to find logical_router associated with stale NAT ID: %s, stderr: %s, err: %v", UUID, stderr, err)
			}
			for _, logicalRouter := range strings.Split(logicalRouters, "\n") {
				if logicalRouter != "" {
					_, stderr, err = util.RunOVNNbctl(
						"remove",
						"logical_router",
						logicalRouter,
						"nat",
						UUID,
					)
					if err != nil {
						klog.Errorf("Unable to delete stale NAT ID: %s associated with logical router: %s, stderr: %s, err: %v", UUID, logicalRouter, stderr, err)
					}
				}
			}
		}
	}
}

// generatePodIPCacheForEgressIP builds a cache of egressIP name -> podIPs for fast
// access when syncing egress IPs. The Egress IP setup will return a lot of
// atomic items with the same general information repeated across most (egressIP
// name, logical IP defined for that name), hence use a cache to avoid round
// trips to the API server per item.
func (oc *Controller) generatePodIPCacheForEgressIP(eIPs []interface{}) (map[string]sets.String, error) {
	egressIPToPodIPCache := make(map[string]sets.String)
	for _, eIP := range eIPs {
		egressIP, ok := eIP.(*egressipv1.EgressIP)
		if !ok {
			continue
		}
		egressIPToPodIPCache[egressIP.Name] = sets.NewString()
		namespaces, err := oc.watchFactory.GetNamespacesBySelector(egressIP.Spec.NamespaceSelector)
		if err != nil {
			klog.Errorf("Error building egress IP sync cache, cannot retrieve namespaces for EgressIP: %s, err: %v", egressIP.Name, err)
			continue
		}
		for _, namespace := range namespaces {
			pods, err := oc.watchFactory.GetPodsBySelector(namespace.Name, egressIP.Spec.PodSelector)
			if err != nil {
				klog.Errorf("Error building egress IP sync cache, cannot retrieve pods for namespace: %s and egress IP: %s, err: %v", namespace.Name, egressIP.Name, err)
				continue
			}
			for _, pod := range pods {
				for _, podIP := range pod.Status.PodIPs {
					ip := net.ParseIP(podIP.IP)
					egressIPToPodIPCache[egressIP.Name].Insert(ip.String())
				}
			}
		}
	}
<<<<<<< HEAD

	// This part will take of syncing stale data which we might have in OVN if
	// there's no ovnkube-master running for a while, while there are changes to
	// pods/egress IPs.
	// It will sync:
	// - Egress IPs which have been deleted while ovnkube-master was down
	// - pods/namespaces which have stopped matching on egress IPs while
	//   ovnkube-master was down
	if egressIPToPodIPCache, err := oc.generatePodIPCacheForEgressIP(eIPs); err == nil {
		oc.syncStaleEgressReroutePolicy(egressIPToPodIPCache)
		oc.syncStaleNATRules(egressIPToPodIPCache)
	}
}

func (oc *Controller) syncStaleEgressReroutePolicy(egressIPToPodIPCache map[string]sets.String) {
	policyItems, stderr, err := util.RunOVNNbctl(
		"--format=csv",
		"--data=bare",
		"--no-heading",
		"--columns=_uuid,external_ids,match",
		"find",
		"logical_router_policy",
		fmt.Sprintf("priority=%v", types.EgressIPReroutePriority),
	)
	if err != nil {
		klog.Errorf("Unable to sync egress IPs, unable to find logical router policies, stderr: %s, err: %v", stderr, err)
		return
	}
	for _, policyItem := range strings.Split(policyItems, "\n") {
		if policyItem == "" {
			continue
		}
		policyFields := strings.Split(policyItem, ",")

		UUID := policyFields[0]
		externalID := policyFields[1]
		match := policyFields[2]

		// A match condition for egress IPs will look like:
		// ip4.src == 10.244.2.5
		splitMatch := strings.Split(match, " ")
		logicalIP := splitMatch[len(splitMatch)-1]
		parsedLogicalIP := net.ParseIP(logicalIP)
		if parsedLogicalIP == nil {
			klog.Errorf("Unable to parse logical_ip: %s from match condition: %s", logicalIP, match)
			continue
		}
		egressIPName := strings.Split(externalID, "=")[1]

		podIPCache, exists := egressIPToPodIPCache[egressIPName]
		if !exists || !podIPCache.Has(parsedLogicalIP.String()) {
			_, stderr, err := util.RunOVNNbctl(
				"remove",
				"logical_router",
				types.OVNClusterRouter,
				"policies",
				UUID,
			)
			if err != nil {
				klog.Errorf("Unable to remove stale logical router policy for EgressIP: %s, stderr: %s, err: %v", egressIPName, stderr, err)
			}
		}
	}
}

func (oc *Controller) syncStaleNATRules(egressIPToPodIPCache map[string]sets.String) {
	natItems, stderr, err := util.RunOVNNbctl(
		"--format=csv",
		"--data=bare",
		"--no-heading",
		"--columns=_uuid,external_ids,logical_ip",
		"find",
		"nat",
	)
	if err != nil {
		klog.Errorf("Unable to sync egress IPs, unable to find NAT IDs, stderr: %s, err: %v", stderr, err)
		return
	}
	for _, natItem := range strings.Split(natItems, "\n") {
		if natItem == "" {
			continue
		}
		natFields := strings.Split(natItem, ",")

		UUID := natFields[0]
		externalID := natFields[1]
		logicalIP := natFields[2]

		parsedLogicalIP := net.ParseIP(logicalIP).String()
		if !strings.Contains(externalID, "name") {
			continue
		}
		egressIPName := strings.Split(externalID, "=")[1]

		podIPCache, exists := egressIPToPodIPCache[egressIPName]
		if !exists || !podIPCache.Has(parsedLogicalIP) {
			logicalRouters, stderr, err := util.RunOVNNbctl(
				"--format=csv",
				"--data=bare",
				"--no-heading",
				"--columns=name",
				"find",
				"logical_router",
				fmt.Sprintf("nat{>=}%s", UUID),
			)
			if err != nil {
				klog.Errorf("Unable to find logical_router associated with stale NAT ID: %s, stderr: %s, err: %v", UUID, stderr, err)
			}
			for _, logicalRouter := range strings.Split(logicalRouters, "\n") {
				if logicalRouter != "" {
					_, stderr, err = util.RunOVNNbctl(
						"remove",
						"logical_router",
						logicalRouter,
						"nat",
						UUID,
					)
					if err != nil {
						klog.Errorf("Unable to delete stale NAT ID: %s associated with logical router: %s, stderr: %s, err: %v", UUID, logicalRouter, stderr, err)
					}
				}
			}
		}
	}
}

// generatePodIPCacheForEgressIP builds a cache of egressIP name -> podIPs for fast
// access when syncing egress IPs. The Egress IP setup will return a lot of
// atomic items with the same general information repeated across most (egressIP
// name, logical IP defined for that name), hence use a cache to avoid round
// trips to the API server per item.
func (oc *Controller) generatePodIPCacheForEgressIP(eIPs []interface{}) (map[string]sets.String, error) {
	egressIPToPodIPCache := make(map[string]sets.String)
	for _, eIP := range eIPs {
		egressIP, ok := eIP.(*egressipv1.EgressIP)
		if !ok {
			continue
		}
		egressIPToPodIPCache[egressIP.Name] = sets.NewString()
		namespaces, err := oc.watchFactory.GetNamespacesBySelector(egressIP.Spec.NamespaceSelector)
		if err != nil {
			klog.Errorf("Error building egress IP sync cache, cannot retrieve namespaces for EgressIP: %s, err: %v", egressIP.Name, err)
			continue
		}
		for _, namespace := range namespaces {
			pods, err := oc.watchFactory.GetPodsBySelector(namespace.Name, egressIP.Spec.PodSelector)
			if err != nil {
				klog.Errorf("Error building egress IP sync cache, cannot retrieve pods for namespace: %s and egress IP: %s, err: %v", namespace.Name, egressIP.Name, err)
				continue
			}
			for _, pod := range pods {
				for _, podIP := range pod.Status.PodIPs {
					ip := net.ParseIP(podIP.IP)
					egressIPToPodIPCache[egressIP.Name].Insert(ip.String())
				}
			}
		}
	}
=======
>>>>>>> f0d82ea9
	return egressIPToPodIPCache, nil
}

func (oc *Controller) isAnyClusterNodeIP(ip net.IP) *egressNode {
	for _, eNode := range oc.eIPC.allocator.cache {
		if ip.Equal(eNode.v6IP) || ip.Equal(eNode.v4IP) {
			return eNode
		}
	}
	return nil
}

func (oc *Controller) updateEgressIPWithRetry(eIP *egressipv1.EgressIP) error {
	retryErr := retry.RetryOnConflict(retry.DefaultRetry, func() error {
		return oc.kube.UpdateEgressIP(eIP)
	})
	if retryErr != nil {
		return fmt.Errorf("error in updating status on EgressIP %s: %v", eIP.Name, retryErr)
	}
	return nil
}

func (oc *Controller) addNamespaceEgressIP(eIP *egressipv1.EgressIP, namespace *kapi.Namespace) error {
	oc.eIPC.podHandlerMutex.Lock()
	defer oc.eIPC.podHandlerMutex.Unlock()
	sel, err := metav1.LabelSelectorAsSelector(&eIP.Spec.PodSelector)
	if err != nil {
		return fmt.Errorf("invalid podSelector on EgressIP %s: %v", eIP.Name, err)
	}
	h := oc.watchFactory.AddFilteredPodHandler(namespace.Name, sel,
		cache.ResourceEventHandlerFuncs{
			AddFunc: func(obj interface{}) {
				pod := obj.(*kapi.Pod)
				klog.V(5).Infof("EgressIP: %s has matched on pod: %s in namespace: %s", eIP.Name, pod.Name, namespace.Name)
				if err := oc.eIPC.addPodEgressIP(eIP, pod); err != nil {
					klog.Errorf("Unable to add pod: %s/%s to EgressIP: %s, err: %v", pod.Namespace, pod.Name, eIP.Name, err)
				}
			},
			UpdateFunc: func(oldObj, newObj interface{}) {
				newPod := newObj.(*kapi.Pod)
				// FYI: the only pod update we care about here is the pod being assigned an IP, which
				// it didn't have when we received the ADD. If the label is changed and it stops matching:
				// this watcher receives a delete.
				if oc.eIPC.needsRetry(newPod) {
					klog.V(5).Infof("EgressIP: %s update for pod: %s in namespace: %s", eIP.Name, newPod.Name, namespace.Name)
					if err := oc.eIPC.addPodEgressIP(eIP, newPod); err != nil {
						klog.Errorf("Unable to add pod: %s/%s to EgressIP: %s, err: %v", newPod.Namespace, newPod.Name, eIP.Name, err)
					}
				}
			},
			DeleteFunc: func(obj interface{}) {
				pod := obj.(*kapi.Pod)
				// FYI: we can be in a situation where we processed a pod ADD for which there was no IP
				// address assigned. If the pod is deleted before the IP address is assigned,
				// we should not process that delete (as nothing exists in OVN for it)
				klog.V(5).Infof("EgressIP: %s has stopped matching on pod: %s in namespace: %s, needs delete: %v", eIP.Name, pod.Name, namespace.Name, !oc.eIPC.needsRetry(pod))
				if !oc.eIPC.needsRetry(pod) {
					if err := oc.eIPC.deletePodEgressIP(eIP, pod); err != nil {
						klog.Errorf("Unable to delete pod: %s/%s to EgressIP: %s, err: %v", pod.Namespace, pod.Name, eIP.Name, err)
					}
				}
			},
		}, nil)
	oc.eIPC.podHandlerCache[getEgressIPKey(eIP)] = *h
	return nil
}

func (oc *Controller) deleteNamespaceEgressIP(eIP *egressipv1.EgressIP, namespace *kapi.Namespace) error {
	oc.eIPC.podHandlerMutex.Lock()
	defer oc.eIPC.podHandlerMutex.Unlock()
	if pH, exists := oc.eIPC.podHandlerCache[getEgressIPKey(eIP)]; exists {
		oc.watchFactory.RemovePodHandler(&pH)
		delete(oc.eIPC.podHandlerCache, getEgressIPKey(eIP))
	}
	if err := oc.deleteNamespacePodsEgressIP(eIP, namespace); err != nil {
		return err
	}
	return nil
}

func (oc *Controller) deleteNamespacePodsEgressIP(eIP *egressipv1.EgressIP, namespace *kapi.Namespace) error {
	pods, err := oc.kube.GetPods(namespace.Name, eIP.Spec.PodSelector)
	if err != nil {
		return err
	}
	for _, pod := range pods.Items {
		if !oc.eIPC.needsRetry(&pod) {
			if err := oc.eIPC.deletePodEgressIP(eIP, &pod); err != nil {
				return err
			}
		}
	}
	return nil
}

func (oc *Controller) assignEgressIPs(eIP *egressipv1.EgressIP) error {
	oc.eIPC.allocator.Lock()
	assignments := []egressipv1.EgressIPStatusItem{}
	defer func() {
		eIP.Status.Items = assignments
		oc.eIPC.allocator.Unlock()
	}()
	assignableNodes, existingAllocations := oc.getSortedEgressData()
	if len(assignableNodes) == 0 {
		oc.eIPC.assignmentRetry[eIP.Name] = true
		eIPRef := kapi.ObjectReference{
			Kind: "EgressIP",
			Name: eIP.Name,
		}
		oc.recorder.Eventf(&eIPRef, kapi.EventTypeWarning, "NoMatchingNodeFound", "no assignable nodes for EgressIP: %s, please tag at least one node with label: %s", eIP.Name, util.GetNodeEgressLabel())
		return fmt.Errorf("no assignable nodes")
	}
	klog.V(5).Infof("Current assignments are: %+v", existingAllocations)
	for _, egressIP := range eIP.Spec.EgressIPs {
		klog.V(5).Infof("Will attempt assignment for egress IP: %s", egressIP)
		eIPC := net.ParseIP(egressIP)
		if eIPC == nil {
			eIPRef := kapi.ObjectReference{
				Kind: "EgressIP",
				Name: eIP.Name,
			}
			oc.recorder.Eventf(&eIPRef, kapi.EventTypeWarning, "InvalidEgressIP", "egress IP: %s for object EgressIP: %s is not a valid IP address", egressIP, eIP.Name)
			return fmt.Errorf("unable to parse provided EgressIP: %s, invalid", egressIP)
		}
		if node := oc.isAnyClusterNodeIP(eIPC); node != nil {
			eIPRef := kapi.ObjectReference{
				Kind: "EgressIP",
				Name: eIP.Name,
			}
			oc.recorder.Eventf(
				&eIPRef,
				kapi.EventTypeWarning,
				"UnsupportedRequest",
				"Egress IP: %v for object EgressIP: %s is the IP address of node: %s, this is unsupported", eIPC, eIP.Name, node.name,
			)
			return fmt.Errorf("egress IP: %v is the IP address of node: %s", eIPC, node.name)
		}
		for i := 0; i < len(assignableNodes); i++ {
			klog.V(5).Infof("Attempting assignment on egress node: %+v", assignableNodes[i])
			if _, exists := existingAllocations[eIPC.String()]; exists {
				klog.V(5).Infof("EgressIP: %v is already allocated, skipping", eIPC)
				break
			}
			if assignableNodes[i].tainted {
				klog.V(5).Infof("Node: %s is already in use by another egress IP for this EgressIP: %s, trying another node", assignableNodes[i].name, eIP.Name)
				continue
			}
			if (assignableNodes[i].v6Subnet != nil && assignableNodes[i].v6Subnet.Contains(eIPC)) ||
				(assignableNodes[i].v4Subnet != nil && assignableNodes[i].v4Subnet.Contains(eIPC)) {
				assignableNodes[i].tainted, oc.eIPC.allocator.cache[assignableNodes[i].name].allocations[eIPC.String()] = true, true
				assignments = append(assignments, egressipv1.EgressIPStatusItem{
					EgressIP: eIPC.String(),
					Node:     assignableNodes[i].name,
				})
				klog.V(5).Infof("Successful assignment of egress IP: %s on node: %+v", egressIP, assignableNodes[i])
				break
			}
		}
	}
	if len(assignments) == 0 {
		oc.eIPC.assignmentRetry[eIP.Name] = true
		eIPRef := kapi.ObjectReference{
			Kind: "EgressIP",
			Name: eIP.Name,
		}
		oc.recorder.Eventf(&eIPRef, kapi.EventTypeWarning, "NoMatchingNodeFound", "No matching nodes found, which can host any of the egress IPs: %v for object EgressIP: %s", eIP.Spec.EgressIPs, eIP.Name)
		return fmt.Errorf("no matching host found")
	}
	if len(assignments) < len(eIP.Spec.EgressIPs) {
		oc.eIPC.assignmentRetry[eIP.Name] = true
		eIPRef := kapi.ObjectReference{
			Kind: "EgressIP",
			Name: eIP.Name,
		}
		oc.recorder.Eventf(&eIPRef, kapi.EventTypeWarning, "UnassignedRequest", "Not all egress IPs for EgressIP: %s could be assigned, please tag more nodes", eIP.Name)
	}
	return nil
}

func (oc *Controller) releaseEgressIPs(eIP *egressipv1.EgressIP) {
	oc.eIPC.allocator.Lock()
	defer oc.eIPC.allocator.Unlock()
	for _, status := range eIP.Status.Items {
		klog.V(5).Infof("Releasing egress IP assignment: %s", status.EgressIP)
		if node, exists := oc.eIPC.allocator.cache[status.Node]; exists {
			delete(node.allocations, status.EgressIP)
		}
		klog.V(5).Infof("Remaining allocations on node are: %+v", oc.eIPC.allocator.cache[status.Node])
	}
}

func (oc *Controller) getSortedEgressData() ([]egressNode, map[string]bool) {
	assignableNodes := []egressNode{}
	allAllocations := make(map[string]bool)
	for _, eNode := range oc.eIPC.allocator.cache {
		if eNode.isEgressAssignable && eNode.isReady && eNode.isReachable {
			assignableNodes = append(assignableNodes, *eNode)
		}
		for ip := range eNode.allocations {
			allAllocations[ip] = true
		}
	}
	sort.Slice(assignableNodes, func(i, j int) bool {
		return len(assignableNodes[i].allocations) < len(assignableNodes[j].allocations)
	})
	return assignableNodes, allAllocations
}

func (oc *Controller) setNodeEgressAssignable(nodeName string, isAssignable bool) {
	oc.eIPC.allocator.Lock()
	defer oc.eIPC.allocator.Unlock()
	if eNode, exists := oc.eIPC.allocator.cache[nodeName]; exists {
		eNode.isEgressAssignable = isAssignable
	}
}

func (oc *Controller) setNodeEgressReady(nodeName string, isReady bool) {
	oc.eIPC.allocator.Lock()
	defer oc.eIPC.allocator.Unlock()
	if eNode, exists := oc.eIPC.allocator.cache[nodeName]; exists {
		eNode.isReady = isReady
	}
}

func (oc *Controller) setNodeEgressReachable(nodeName string, isReachable bool) {
	oc.eIPC.allocator.Lock()
	defer oc.eIPC.allocator.Unlock()
	if eNode, exists := oc.eIPC.allocator.cache[nodeName]; exists {
		eNode.isReachable = isReachable
	}
}

func (oc *Controller) addEgressNode(egressNode *kapi.Node) error {
	klog.V(5).Infof("Egress node: %s about to be initialized", egressNode.Name)
	if stdout, stderr, err := util.RunOVNNbctl(
		"set",
		"logical_switch_port",
		types.EXTSwitchToGWRouterPrefix+types.GWRouterPrefix+egressNode.Name,
		"options:nat-addresses=router",
	); err != nil {
		klog.Errorf("Unable to configure GARP on external logical switch port for egress node: %s, "+
			"this will result in packet drops during egress IP re-assignment, stdout: %s, stderr: %s, err: %v", egressNode.Name, stdout, stderr, err)
	}
	oc.eIPC.assignmentRetryMutex.Lock()
	defer oc.eIPC.assignmentRetryMutex.Unlock()
	for eIPName := range oc.eIPC.assignmentRetry {
		klog.V(5).Infof("Re-assignment for EgressIP: %s attempted by new node: %s", eIPName, egressNode.Name)
		eIP, err := oc.kube.GetEgressIP(eIPName)
		if errors.IsNotFound(err) {
			klog.Errorf("Re-assignment for EgressIP: EgressIP: %s not found in the api-server, err: %v", eIPName, err)
			delete(oc.eIPC.assignmentRetry, eIP.Name)
			continue
		}
		if err != nil {
			klog.Errorf("Re-assignment for EgressIP: unable to retrieve EgressIP: %s from the api-server, err: %v", eIPName, err)
			continue
		}
		newEIP, err := oc.reassignEgressIP(eIP)
		if err != nil {
			klog.Errorf("Re-assignment for EgressIP: %s failed, err: %v", eIP.Name, err)
			continue
		}
		if len(newEIP.Spec.EgressIPs) == len(newEIP.Status.Items) {
			delete(oc.eIPC.assignmentRetry, eIP.Name)
		}
	}
	return nil
}

func (oc *Controller) deleteEgressNode(egressNode *kapi.Node) error {
	klog.V(5).Infof("Egress node: %s about to be removed", egressNode.Name)
	if stdout, stderr, err := util.RunOVNNbctl(
		"remove",
		"logical_switch_port",
		types.EXTSwitchToGWRouterPrefix+types.GWRouterPrefix+egressNode.Name,
		"options",
		"nat-addresses=router",
	); err != nil {
		klog.Errorf("Unable to remove GARP configuration on external logical switch port for egress node: %s, stdout: %s, stderr: %s, err: %v", egressNode.Name, stdout, stderr, err)
	}
	egressIPs, err := oc.kube.GetEgressIPs()
	if err != nil {
		return fmt.Errorf("unable to list egressIPs, err: %v", err)
	}
	for _, eIP := range egressIPs.Items {
		needsReassignment := false
		for _, status := range eIP.Status.Items {
			if status.Node == egressNode.Name {
				needsReassignment = true
				break
			}
		}
		if needsReassignment {
			if _, err := oc.reassignEgressIP(&eIP); err != nil {
				klog.Errorf("EgressIP: %s re-assignmnent error: %v", eIP.Name, err)
			}
		}
	}
	return nil
}

func (oc *Controller) reassignEgressIP(eIP *egressipv1.EgressIP) (*egressipv1.EgressIP, error) {
	klog.V(5).Infof("EgressIP: %s about to be re-assigned", eIP.Name)
	if err := oc.deleteEgressIP(eIP); err != nil {
		return nil, fmt.Errorf("old egress IP deletion failed, err: %v", err)
	}
	eIP = eIP.DeepCopy()
	eIP.Status = egressipv1.EgressIPStatus{
		Items: []egressipv1.EgressIPStatusItem{},
	}
	var reassignError error
	if err := oc.addEgressIP(eIP); err != nil {
		reassignError = fmt.Errorf("new egress IP assignment failed, err: %v", err)
	}
	if err := oc.updateEgressIPWithRetry(eIP); err != nil {
		return nil, fmt.Errorf("update of new egress IP failed, err: %v", err)
	}
	return eIP, reassignError
}

func (oc *Controller) initEgressIPAllocator(node *kapi.Node) (err error) {
	oc.eIPC.allocator.Lock()
	defer oc.eIPC.allocator.Unlock()
	if _, exists := oc.eIPC.allocator.cache[node.Name]; !exists {
		var v4IP, v6IP net.IP
		var v4Subnet, v6Subnet *net.IPNet
		v4IfAddr, v6IfAddr, err := util.ParseNodePrimaryIfAddr(node)
		if err != nil {
			klog.V(5).Infof("Unable to use node for egress assignment, err: %v", err)
			return nil
		}
		if v4IfAddr != "" {
			v4IP, v4Subnet, err = net.ParseCIDR(v4IfAddr)
			if err != nil {
				return err
			}
		}
		if v6IfAddr != "" {
			v6IP, v6Subnet, err = net.ParseCIDR(v6IfAddr)
			if err != nil {
				return err
			}
		}

		nodeSubnets, err := util.ParseNodeHostSubnetAnnotation(node)
		if err != nil {
			return fmt.Errorf("failed to parse node %s subnets annotation %v", node.Name, err)
		}
		mgmtIPs := make([]net.IP, len(nodeSubnets))
		for i, subnet := range nodeSubnets {
			mgmtIPs[i] = util.GetNodeManagementIfAddr(subnet).IP
		}

		oc.eIPC.allocator.cache[node.Name] = &egressNode{
			name:        node.Name,
			v4IP:        v4IP,
			v6IP:        v6IP,
			v4Subnet:    v4Subnet,
			v6Subnet:    v6Subnet,
			mgmtIPs:     mgmtIPs,
			allocations: make(map[string]bool),
		}
	}
	return nil
}

func (oc *Controller) addNodeForEgress(node *v1.Node) error {
	v4Addr, v6Addr := getNodeInternalAddrs(node)
	v4ClusterSubnet, v6ClusterSubnet := getClusterSubnets()
	if err := oc.createDefaultNoRerouteNodePolicies(v4Addr, v6Addr, v4ClusterSubnet, v6ClusterSubnet); err != nil {
		return err
	}
	if err := oc.initEgressIPAllocator(node); err != nil {
		return fmt.Errorf("egress node initialization error: %v", err)
	}
	return nil
}

func (oc *Controller) deleteNodeForEgress(node *v1.Node) error {
	v4Addr, v6Addr := getNodeInternalAddrs(node)
	v4ClusterSubnet, v6ClusterSubnet := getClusterSubnets()
	if err := oc.deleteDefaultNoRerouteNodePolicies(v4Addr, v6Addr, v4ClusterSubnet, v6ClusterSubnet); err != nil {
		return err
	}
	oc.eIPC.allocator.Lock()
	delete(oc.eIPC.allocator.cache, node.Name)
	oc.eIPC.allocator.Unlock()
	return nil
}

func (oc *Controller) initClusterEgressPolicies(nodes []interface{}) {
	v4ClusterSubnet, v6ClusterSubnet := getClusterSubnets()
	oc.createDefaultNoReroutePodPolicies(v4ClusterSubnet, v6ClusterSubnet)
	go oc.checkEgressNodesReachability()
}

// egressNode is a cache helper used for egress IP assignment, representing an egress node
type egressNode struct {
	v4IP               net.IP
	v6IP               net.IP
	v4Subnet           *net.IPNet
	v6Subnet           *net.IPNet
	mgmtIPs            []net.IP
	allocations        map[string]bool
	isReady            bool
	isReachable        bool
	isEgressAssignable bool
	tainted            bool
	name               string
}

type allocator struct {
	*sync.Mutex
	// A cache used for egress IP assignments containing data for all cluster nodes
	// used for egress IP assignments
	cache map[string]*egressNode
}

type egressIPController struct {
	// Cache used for retrying pods which did not have an IP address when we processed the EgressIP object
	podRetry sync.Map

	// Cache of gateway join router IPs, usefull since these should not change often
	gatewayIPCache sync.Map

	// Mutex used for syncing the map retrying EgressIP objects
	assignmentRetryMutex *sync.Mutex

	// Cache used for retrying EgressIP objects which were created before any node existed.
	assignmentRetry map[string]bool

	// Mutex used for syncing the egressIP namespace handlers
	namespaceHandlerMutex *sync.Mutex

	// Cache used for keeping track of EgressIP namespace handlers
	namespaceHandlerCache map[string]factory.Handler

	// Mutex used for syncing the egressIP pod handlers
	podHandlerMutex *sync.Mutex

	// Cache used for keeping track of EgressIP pod handlers
	podHandlerCache map[string]factory.Handler

<<<<<<< HEAD
	// A cache used for egress IP assignments containing data for all cluster nodes
	// used for egress IP assignments
	allocator map[string]*egressNode

	// A mutex for allocator
	allocatorMutex *sync.Mutex
=======
	allocator allocator

	// libovsdb northbound client interface
	nbClient libovsdbclient.Client

	// modelClient for performing idempotent NB operations
	modelClient libovsdbops.ModelClient
>>>>>>> f0d82ea9
}

func (e *egressIPController) addPodEgressIP(eIP *egressipv1.EgressIP, pod *kapi.Pod) error {
	if pod.Spec.HostNetwork {
		return nil
	}
	podIPs := e.getPodIPs(pod)
	if podIPs == nil {
		e.podRetry.Store(getPodKey(pod), true)
		return nil
	}
	if e.needsRetry(pod) {
		e.podRetry.Delete(getPodKey(pod))
	}
	if err := e.handleEgressReroutePolicy(podIPs, eIP.Status.Items, eIP.Name, e.createEgressReroutePolicy); err != nil {
		return fmt.Errorf("unable to create logical router policy, err: %v", err)
	}
	for _, status := range eIP.Status.Items {
		if err := createNATRule(podIPs, status, eIP.Name); err != nil {
			return fmt.Errorf("unable to create NAT rule for status: %v, err: %v", status, err)
		}
	}
	return nil
}

func (e *egressIPController) deletePodEgressIP(eIP *egressipv1.EgressIP, pod *kapi.Pod) error {
	if pod.Spec.HostNetwork {
		return nil
	}
	podIPs := e.getPodIPs(pod)
	if podIPs == nil {
		return nil
	}
	if err := e.handleEgressReroutePolicy(podIPs, eIP.Status.Items, eIP.Name, e.deleteEgressReroutePolicy); err != nil {
		return fmt.Errorf("unable to delete logical router policy, err: %v", err)
	}
	for _, status := range eIP.Status.Items {
		if err := deleteNATRule(podIPs, status, eIP.Name); err != nil {
			return fmt.Errorf("unable to delete NAT rule for status: %v, err: %v", status, err)
		}
	}
	return nil
}

func (e *egressIPController) getGatewayRouterJoinIP(node string, wantsIPv6 bool) (net.IP, error) {
	var gatewayIPs []*net.IPNet
	if item, exists := e.gatewayIPCache.Load(node); exists {
		var ok bool
		if gatewayIPs, ok = item.([]*net.IPNet); !ok {
			return nil, fmt.Errorf("unable to cast node: %s gatewayIP cache item to correct type", node)
		}
	} else {
		err := utilwait.ExponentialBackoff(retry.DefaultRetry, func() (bool, error) {
			var err error
			gatewayIPs, err = util.GetLRPAddrs(e.nbClient, types.GWRouterToJoinSwitchPrefix+types.GWRouterPrefix+node)
			if err != nil {
				klog.Errorf("Attempt at finding node gateway router network information failed, err: %v", err)
			}
			return err == nil, nil
		})
		if err != nil {
			return nil, err
		}
		e.gatewayIPCache.Store(node, gatewayIPs)
	}

	if gatewayIP, err := util.MatchIPNetFamily(wantsIPv6, gatewayIPs); gatewayIP != nil {
		return gatewayIP.IP, nil
	} else {
		return nil, fmt.Errorf("could not find node %s gateway router: %v", node, err)
	}
}

func (e *egressIPController) getPodIPs(pod *kapi.Pod) []net.IP {
	if len(pod.Status.PodIPs) == 0 {
		return nil
	}
	podIPs := []net.IP{}
	for _, podIP := range pod.Status.PodIPs {
		podIPs = append(podIPs, net.ParseIP(podIP.IP))
	}
	return podIPs
}

func (e *egressIPController) needsRetry(pod *kapi.Pod) bool {
	_, retry := e.podRetry.Load(getPodKey(pod))
	return retry
}

// createEgressReroutePolicy uses logical router policies to force egress traffic to the egress node, for that we need
// to retrive the internal gateway router IP attached to the egress node. This method handles both the shared and
// local gateway mode case
func (e *egressIPController) handleEgressReroutePolicy(podIps []net.IP, statuses []egressipv1.EgressIPStatusItem, egressIPName string, cb func(filterOption, egressIPName string, gatewayRouterIPs []string) error) error {
	gatewayRouterIPv4s, gatewayRouterIPv6s := []string{}, []string{}
	for _, status := range statuses {
		isEgressIPv6 := utilnet.IsIPv6String(status.EgressIP)
		gatewayRouterIP, err := e.getGatewayRouterJoinIP(status.Node, isEgressIPv6)
		if err != nil {
			klog.Errorf("Unable to retrieve gateway IP for node: %s, protocol is IPv6: %v, err: %v", status.Node, isEgressIPv6, err)
			continue
		}
		if isEgressIPv6 {
			gatewayRouterIPv6s = append(gatewayRouterIPv6s, gatewayRouterIP.String())
		} else {
			gatewayRouterIPv4s = append(gatewayRouterIPv4s, gatewayRouterIP.String())
		}
	}
	for _, podIP := range podIps {
		if utilnet.IsIPv6(podIP) {
			if len(gatewayRouterIPv6s) > 0 {
				filterOption := fmt.Sprintf("ip6.src == %s", podIP.String())
				if err := cb(filterOption, egressIPName, gatewayRouterIPv6s); err != nil {
					return err
				}
			} else {
				klog.Errorf("Egress IPv6 request cannot be handled for pod IP: %s, no IPv6 gateway router addresses are associated with the egress nodes", podIP)
			}
		} else if !utilnet.IsIPv6(podIP) {
			if len(gatewayRouterIPv4s) > 0 {
				filterOption := fmt.Sprintf("ip4.src == %s", podIP.String())
				if err := cb(filterOption, egressIPName, gatewayRouterIPv4s); err != nil {
					return err
				}
			} else {
				klog.Errorf("Egress IPv4 request cannot be handled for pod IP: %s, no IPv4 gateway router addresses are associated with the egress nodes", podIP)
			}
		}
	}
	return nil
}

func (e *egressIPController) createEgressReroutePolicy(filterOption, egressIPName string, gatewayRouterIPs []string) error {
	logicalRouter := nbdb.LogicalRouter{}
	logicalRouterPolicy := nbdb.LogicalRouterPolicy{
		Match:    filterOption,
		Priority: types.EgressIPReroutePriority,
		Nexthops: gatewayRouterIPs,
		Action:   nbdb.LogicalRouterPolicyActionReroute,
		ExternalIDs: map[string]string{
			"name": egressIPName,
		},
	}
	opsModel := []libovsdbops.OperationModel{
		{
			Model: &logicalRouterPolicy,
			ModelPredicate: func(lrp *nbdb.LogicalRouterPolicy) bool {
				return lrp.Match == filterOption && lrp.Priority == types.EgressIPReroutePriority && isStringSetEqual(lrp.Nexthops, gatewayRouterIPs) && lrp.ExternalIDs["name"] == egressIPName
			},
			DoAfter: func() {
				if logicalRouterPolicy.UUID != "" {
					logicalRouter.Policies = []string{logicalRouterPolicy.UUID}
				}
			},
		},
		{
			Model:          &logicalRouter,
			ModelPredicate: func(lr *nbdb.LogicalRouter) bool { return lr.Name == types.OVNClusterRouter },
			OnModelMutations: []interface{}{
				&logicalRouter.Policies,
			},
			ErrNotFound: true,
		},
	}
	if _, err := e.modelClient.CreateOrUpdate(opsModel...); err != nil {
		return fmt.Errorf("unable to create logical router policy, err: %v", err)
	}
	return nil
}

func (e *egressIPController) deleteEgressReroutePolicy(filterOption, egressIPName string, gatewayRouterIPs []string) error {
	logicalRouter := nbdb.LogicalRouter{}
	logicalRouterPolicyRes := []nbdb.LogicalRouterPolicy{}
	opsModel := []libovsdbops.OperationModel{
		{
			ModelPredicate: func(lrp *nbdb.LogicalRouterPolicy) bool {
				return lrp.Match == filterOption && lrp.Priority == types.EgressIPReroutePriority && isStringSetEqual(lrp.Nexthops, gatewayRouterIPs) && lrp.ExternalIDs["name"] == egressIPName
			},
			ExistingResult: &logicalRouterPolicyRes,
			DoAfter: func() {
				logicalRouter.Policies = libovsdbops.ExtractUUIDsFromModels(&logicalRouterPolicyRes)
			},
			BulkOp: true,
		},
		{
			Model:          &logicalRouter,
			ModelPredicate: func(lr *nbdb.LogicalRouter) bool { return lr.Name == types.OVNClusterRouter },
			OnModelMutations: []interface{}{
				&logicalRouter.Policies,
			},
		},
	}
	if err := e.modelClient.Delete(opsModel...); err != nil {
		return fmt.Errorf("unable to remove logical router policy, err: %v", err)
	}
	return nil
}

func (e *egressIPController) deleteLegacyEgressReroutePolicies() error {
	logicalRouter := nbdb.LogicalRouter{}
	logicalRouterPolicyRes := []nbdb.LogicalRouterPolicy{}
	opsModel := []libovsdbops.OperationModel{
		{
			ModelPredicate: func(lrp *nbdb.LogicalRouterPolicy) bool {
				return lrp.Priority == types.EgressIPReroutePriority && lrp.Nexthop != nil
			},
			ExistingResult: &logicalRouterPolicyRes,
			DoAfter: func() {
				logicalRouter.Policies = libovsdbops.ExtractUUIDsFromModels(&logicalRouterPolicyRes)
			},
			BulkOp: true,
		},
		{
			Model:          &logicalRouter,
			ModelPredicate: func(lr *nbdb.LogicalRouter) bool { return lr.Name == types.OVNClusterRouter },
			OnModelMutations: []interface{}{
				&logicalRouter.Policies,
			},
		},
	}
	if err := e.modelClient.Delete(opsModel...); err != nil {
		return fmt.Errorf("unable to remove legacy logical router policies, err: %v", err)
	}
	return nil
}

func (oc *Controller) checkEgressNodesReachability() {
	for {
		reAddOrDelete := map[string]bool{}
		oc.eIPC.allocator.Lock()
		for _, eNode := range oc.eIPC.allocator.cache {
			if eNode.isEgressAssignable && eNode.isReady {
				wasReachable := eNode.isReachable
				isReachable := oc.isReachable(eNode)
				if wasReachable && !isReachable {
					reAddOrDelete[eNode.name] = true
				} else if !wasReachable && isReachable {
					reAddOrDelete[eNode.name] = false
				}
				eNode.isReachable = isReachable
			}
		}
		oc.eIPC.allocator.Unlock()
		for nodeName, shouldDelete := range reAddOrDelete {
			node, err := oc.kube.GetNode(nodeName)
			if err != nil {
				klog.Errorf("Node: %s reachability changed, but could not retrieve node from API server, err: %v", node.Name, err)
			}
			if shouldDelete {
				klog.Warningf("Node: %s is detected as unreachable, deleting it from egress assignment", node.Name)
				if err := oc.deleteEgressNode(node); err != nil {
					klog.Errorf("Node: %s is detected as unreachable, but could not re-assign egress IPs, err: %v", node.Name, err)
				}
			} else {
				klog.Infof("Node: %s is detected as reachable and ready again, adding it to egress assignment", node.Name)
				if err := oc.addEgressNode(node); err != nil {
					klog.Errorf("Node: %s is detected as reachable and ready again, but could not re-assign egress IPs, err: %v", node.Name, err)
				}
			}
		}
		time.Sleep(5 * time.Second)
	}
}

func (oc *Controller) isReachable(node *egressNode) bool {
	for _, ip := range node.mgmtIPs {
		if dialer.dial(ip) {
			return true
		}
	}
	return false
}

type egressIPDial struct{}

// Blantant copy from: https://github.com/openshift/sdn/blob/master/pkg/network/common/egressip.go#L499-L505
// Ping a node and return whether or not we think it is online. We do this by trying to
// open a TCP connection to the "discard" service (port 9); if the node is offline, the
// attempt will either time out with no response, or else return "no route to host" (and
// we will return false). If the node is online then we presumably will get a "connection
// refused" error; but the code below assumes that anything other than timeout or "no
// route" indicates that the node is online.
func (e *egressIPDial) dial(ip net.IP) bool {
	timeout := time.Second
	conn, err := net.DialTimeout("tcp", net.JoinHostPort(ip.String(), "9"), timeout)
	if conn != nil {
		conn.Close()
	}
	if opErr, ok := err.(*net.OpError); ok {
		if opErr.Timeout() {
			return false
		}
		if sysErr, ok := opErr.Err.(*os.SyscallError); ok && sysErr.Err == syscall.EHOSTUNREACH {
			return false
		}
	}
	return true
}

func getClusterSubnets() ([]*net.IPNet, []*net.IPNet) {
	var v4ClusterSubnets = []*net.IPNet{}
	var v6ClusterSubnets = []*net.IPNet{}
	for _, clusterSubnet := range config.Default.ClusterSubnets {
		if !utilnet.IsIPv6CIDR(clusterSubnet.CIDR) {
			v4ClusterSubnets = append(v4ClusterSubnets, clusterSubnet.CIDR)
		} else {
			v6ClusterSubnets = append(v6ClusterSubnets, clusterSubnet.CIDR)
		}
	}
	return v4ClusterSubnets, v6ClusterSubnets
}

func getNodeInternalAddrs(node *v1.Node) (net.IP, net.IP) {
	var v4Addr, v6Addr net.IP
	for _, nodeAddr := range node.Status.Addresses {
		if nodeAddr.Type == v1.NodeInternalIP {
			ip := net.ParseIP(nodeAddr.Address)
			if !utilnet.IsIPv6(ip) {
				v4Addr = ip
			} else {
				v6Addr = ip
			}
		}
	}
	return v4Addr, v6Addr
}

// createDefaultNoReroutePodPolicies ensures egress pods east<->west traffic with regular pods,
// i.e: ensuring that an egress pod can still communicate with a regular pod / service backed by regular pods
func (oc *Controller) createDefaultNoReroutePodPolicies(v4ClusterSubnet, v6ClusterSubnet []*net.IPNet) {
	for _, v4Subnet := range v4ClusterSubnet {
		match := fmt.Sprintf("ip4.src == %s && ip4.dst == %s", v4Subnet.String(), v4Subnet.String())
		if err := oc.createLogicalRouterPolicy(match, types.DefaultNoRereoutePriority); err != nil {
			klog.Errorf("Unable to create IPv4 no-reroute pod policies, err: %v", err)
		}
	}
	for _, v6Subnet := range v6ClusterSubnet {
		match := fmt.Sprintf("ip6.src == %s && ip6.dst == %s", v6Subnet.String(), v6Subnet.String())
		if err := oc.createLogicalRouterPolicy(match, types.DefaultNoRereoutePriority); err != nil {
			klog.Errorf("Unable to create IPv6 no-reroute pod policies, err: %v", err)
		}
	}
}

// createDefaultNoRerouteNodePolicies ensures egress pods east<->west traffic with hostNetwork pods,
// i.e: ensuring that an egress pod can still communicate with a hostNetwork pod / service backed by hostNetwork pods
func (oc *Controller) createDefaultNoRerouteNodePolicies(v4NodeAddr, v6NodeAddr net.IP, v4ClusterSubnet, v6ClusterSubnet []*net.IPNet) error {
	if v4NodeAddr != nil {
		for _, v4Subnet := range v4ClusterSubnet {
			match := fmt.Sprintf("ip4.src == %s && ip4.dst == %s/32", v4Subnet.String(), v4NodeAddr.String())
			if err := oc.createLogicalRouterPolicy(match, types.DefaultNoRereoutePriority); err != nil {
				klog.Errorf("Unable to create IPv4 no-reroute node policies, err: %v", err)
			}
		}
	}
	if v6NodeAddr != nil {
		for _, v6Subnet := range v6ClusterSubnet {
			match := fmt.Sprintf("ip6.src == %s && ip6.dst == %s/128", v6Subnet.String(), v6NodeAddr.String())
			if err := oc.createLogicalRouterPolicy(match, types.DefaultNoRereoutePriority); err != nil {
				klog.Errorf("Unable to create IPv6 no-reroute node policies, err: %v", err)
			}
		}
	}
	return nil
}

func (oc *Controller) createLogicalRouterPolicy(match string, priority int) error {
	logicalRouter := nbdb.LogicalRouter{}
	logicalRouterPolicy := nbdb.LogicalRouterPolicy{
		Priority: priority,
		Action:   nbdb.LogicalRouterPolicyActionAllow,
		Match:    match,
	}
	opModels := []libovsdbops.OperationModel{
		{
			Model: &logicalRouterPolicy,
			ModelPredicate: func(lrp *nbdb.LogicalRouterPolicy) bool {
				return lrp.Match == match && lrp.Priority == priority
			},
			DoAfter: func() {
				if logicalRouterPolicy.UUID != "" {
					logicalRouter.Policies = []string{logicalRouterPolicy.UUID}
				}
			},
		},
		{
			Model:          &logicalRouter,
			ModelPredicate: func(lr *nbdb.LogicalRouter) bool { return lr.Name == types.OVNClusterRouter },
			OnModelMutations: []interface{}{
				&logicalRouter.Policies,
			},
			ErrNotFound: true,
		},
	}
	if _, err := oc.modelClient.CreateOrUpdate(opModels...); err != nil {
		return fmt.Errorf("unable to create logical router policy, err: %v", err)
	}
	return nil
}

func (oc *Controller) deleteLogicalRouterPolicy(match string, priority int) error {
	logicalRouter := nbdb.LogicalRouter{}
	logicalRouterPolicyRes := []nbdb.LogicalRouterPolicy{}
	opModels := []libovsdbops.OperationModel{
		{
			ModelPredicate: func(lrp *nbdb.LogicalRouterPolicy) bool {
				return lrp.Match == match && lrp.Priority == priority
			},
			ExistingResult: &logicalRouterPolicyRes,
			DoAfter: func() {
				logicalRouter.Policies = libovsdbops.ExtractUUIDsFromModels(&logicalRouterPolicyRes)
			},
			BulkOp: true,
		},
		{
			Model:          &logicalRouter,
			ModelPredicate: func(lr *nbdb.LogicalRouter) bool { return lr.Name == types.OVNClusterRouter },
			OnModelMutations: []interface{}{
				&logicalRouter.Policies,
			},
		},
	}

	if err := oc.modelClient.Delete(opModels...); err != nil {
		return fmt.Errorf("unable to delete logical router policy, err: %v", err)
	}
	return nil
}

func (oc *Controller) deleteDefaultNoRerouteNodePolicies(v4NodeAddr, v6NodeAddr net.IP, v4ClusterSubnet, v6ClusterSubnet []*net.IPNet) error {
	if v4NodeAddr != nil {
		for _, v4Subnet := range v4ClusterSubnet {
			match := fmt.Sprintf("ip4.src == %s && ip4.dst == %s/32", v4Subnet.String(), v4NodeAddr.String())
			if err := oc.deleteLogicalRouterPolicy(match, types.DefaultNoRereoutePriority); err != nil {
				return fmt.Errorf("unable to delete IPv4 no-reroute node policies, err: %v", err)
			}
		}
	}
	if v6NodeAddr != nil {
		for _, v6Subnet := range v6ClusterSubnet {
			match := fmt.Sprintf("ip6.src == %s && ip6.dst == %s/128", v6Subnet.String(), v6NodeAddr.String())
			if err := oc.deleteLogicalRouterPolicy(match, types.DefaultNoRereoutePriority); err != nil {
				return fmt.Errorf("unable to delete IPv6 no-reroute node policies, err: %v", err)
			}
		}
	}
	return nil
}

func createNATRule(podIPs []net.IP, status egressipv1.EgressIPStatusItem, egressIPName string) error {
	for _, podIP := range podIPs {
		if (utilnet.IsIPv6String(status.EgressIP) && utilnet.IsIPv6(podIP)) || (!utilnet.IsIPv6String(status.EgressIP) && !utilnet.IsIPv6(podIP)) {
			natIDs, err := findNatIDs(egressIPName, podIP.String(), status.EgressIP)
			if err != nil {
				return err
			}
			if natIDs == nil {
				_, stderr, err := util.RunOVNNbctl(
					"--id=@nat",
					"create",
					"nat",
					"type=snat",
					fmt.Sprintf("logical_port=k8s-%s", status.Node),
					fmt.Sprintf("external_ip=\"%s\"", status.EgressIP),
					fmt.Sprintf("logical_ip=\"%s\"", podIP),
					fmt.Sprintf("external_ids:name=%s", egressIPName),
					"--",
					"add",
					"logical_router",
					util.GetGatewayRouterFromNode(status.Node),
					"nat",
					"@nat",
				)
				if err != nil {
					return fmt.Errorf("unable to create nat rule, stderr: %s, err: %v", stderr, err)
				}
			}
		}
	}
	return nil
}

func deleteNATRule(podIPs []net.IP, status egressipv1.EgressIPStatusItem, egressIPName string) error {
	for _, podIP := range podIPs {
		if (utilnet.IsIPv6String(status.EgressIP) && utilnet.IsIPv6(podIP)) || (!utilnet.IsIPv6String(status.EgressIP) && !utilnet.IsIPv6(podIP)) {
			natIDs, err := findNatIDs(egressIPName, podIP.String(), status.EgressIP)
			if err != nil {
				return err
			}
			for _, natID := range natIDs {
				_, stderr, err := util.RunOVNNbctl(
					"remove",
					"logical_router",
					util.GetGatewayRouterFromNode(status.Node),
					"nat",
					natID,
				)
				if err != nil {
					return fmt.Errorf("unable to remove nat from logical_router, stderr: %s, err: %v", stderr, err)
				}
			}
		}
	}
	return nil
}

func findNatIDs(egressIPName, podIP, egressIP string) ([]string, error) {
	natIDs, stderr, err := util.RunOVNNbctl(
		"--format=csv",
		"--data=bare",
		"--no-heading",
		"--columns=_uuid",
		"find",
		"nat",
		fmt.Sprintf("external_ids:name=%s", egressIPName),
		fmt.Sprintf("logical_ip=\"%s\"", podIP),
		fmt.Sprintf("external_ip=\"%s\"", egressIP),
	)
	if err != nil {
		return nil, fmt.Errorf("unable to find nat ID, stderr: %s, err: %v", stderr, err)
	}
	if natIDs == "" {
		return nil, nil
	}
	return strings.Split(natIDs, "\n"), nil
}

func getEgressIPKey(eIP *egressipv1.EgressIP) string {
	return eIP.Name
}

func getPodKey(pod *kapi.Pod) string {
	return fmt.Sprintf("%s_%s", pod.Namespace, pod.Name)
}

func getEgressIPAllocationTotalCount(allocator allocator) float64 {
	count := 0
	allocator.Lock()
	defer allocator.Unlock()
	for _, eNode := range allocator.cache {
		count += len(eNode.allocations)
	}
	return float64(count)
}

// reflect.DeepEqual considers the order of elements (plus possible duplication)
// given that neither order nor duplication of nexthop IPs matters, simply comparing sets
// is the better option and will avoid issues with different order within the compared
// slices
func isStringSetEqual(x, y []string) bool {
	s1 := sets.NewString(x...)
	s2 := sets.NewString(y...)
	return s1.Equal(s2)
}<|MERGE_RESOLUTION|>--- conflicted
+++ resolved
@@ -10,6 +10,7 @@
 	"syscall"
 	"time"
 
+	libovsdbclient "github.com/ovn-org/libovsdb/client"
 	"github.com/ovn-org/ovn-kubernetes/go-controller/pkg/config"
 	egressipv1 "github.com/ovn-org/ovn-kubernetes/go-controller/pkg/crd/egressip/v1"
 	"github.com/ovn-org/ovn-kubernetes/go-controller/pkg/factory"
@@ -348,167 +349,6 @@
 			}
 		}
 	}
-<<<<<<< HEAD
-
-	// This part will take of syncing stale data which we might have in OVN if
-	// there's no ovnkube-master running for a while, while there are changes to
-	// pods/egress IPs.
-	// It will sync:
-	// - Egress IPs which have been deleted while ovnkube-master was down
-	// - pods/namespaces which have stopped matching on egress IPs while
-	//   ovnkube-master was down
-	if egressIPToPodIPCache, err := oc.generatePodIPCacheForEgressIP(eIPs); err == nil {
-		oc.syncStaleEgressReroutePolicy(egressIPToPodIPCache)
-		oc.syncStaleNATRules(egressIPToPodIPCache)
-	}
-}
-
-func (oc *Controller) syncStaleEgressReroutePolicy(egressIPToPodIPCache map[string]sets.String) {
-	policyItems, stderr, err := util.RunOVNNbctl(
-		"--format=csv",
-		"--data=bare",
-		"--no-heading",
-		"--columns=_uuid,external_ids,match",
-		"find",
-		"logical_router_policy",
-		fmt.Sprintf("priority=%v", types.EgressIPReroutePriority),
-	)
-	if err != nil {
-		klog.Errorf("Unable to sync egress IPs, unable to find logical router policies, stderr: %s, err: %v", stderr, err)
-		return
-	}
-	for _, policyItem := range strings.Split(policyItems, "\n") {
-		if policyItem == "" {
-			continue
-		}
-		policyFields := strings.Split(policyItem, ",")
-
-		UUID := policyFields[0]
-		externalID := policyFields[1]
-		match := policyFields[2]
-
-		// A match condition for egress IPs will look like:
-		// ip4.src == 10.244.2.5
-		splitMatch := strings.Split(match, " ")
-		logicalIP := splitMatch[len(splitMatch)-1]
-		parsedLogicalIP := net.ParseIP(logicalIP)
-		if parsedLogicalIP == nil {
-			klog.Errorf("Unable to parse logical_ip: %s from match condition: %s", logicalIP, match)
-			continue
-		}
-		egressIPName := strings.Split(externalID, "=")[1]
-
-		podIPCache, exists := egressIPToPodIPCache[egressIPName]
-		if !exists || !podIPCache.Has(parsedLogicalIP.String()) {
-			_, stderr, err := util.RunOVNNbctl(
-				"remove",
-				"logical_router",
-				types.OVNClusterRouter,
-				"policies",
-				UUID,
-			)
-			if err != nil {
-				klog.Errorf("Unable to remove stale logical router policy for EgressIP: %s, stderr: %s, err: %v", egressIPName, stderr, err)
-			}
-		}
-	}
-}
-
-func (oc *Controller) syncStaleNATRules(egressIPToPodIPCache map[string]sets.String) {
-	natItems, stderr, err := util.RunOVNNbctl(
-		"--format=csv",
-		"--data=bare",
-		"--no-heading",
-		"--columns=_uuid,external_ids,logical_ip",
-		"find",
-		"nat",
-	)
-	if err != nil {
-		klog.Errorf("Unable to sync egress IPs, unable to find NAT IDs, stderr: %s, err: %v", stderr, err)
-		return
-	}
-	for _, natItem := range strings.Split(natItems, "\n") {
-		if natItem == "" {
-			continue
-		}
-		natFields := strings.Split(natItem, ",")
-
-		UUID := natFields[0]
-		externalID := natFields[1]
-		logicalIP := natFields[2]
-
-		parsedLogicalIP := net.ParseIP(logicalIP).String()
-		if !strings.Contains(externalID, "name") {
-			continue
-		}
-		egressIPName := strings.Split(externalID, "=")[1]
-
-		podIPCache, exists := egressIPToPodIPCache[egressIPName]
-		if !exists || !podIPCache.Has(parsedLogicalIP) {
-			logicalRouters, stderr, err := util.RunOVNNbctl(
-				"--format=csv",
-				"--data=bare",
-				"--no-heading",
-				"--columns=name",
-				"find",
-				"logical_router",
-				fmt.Sprintf("nat{>=}%s", UUID),
-			)
-			if err != nil {
-				klog.Errorf("Unable to find logical_router associated with stale NAT ID: %s, stderr: %s, err: %v", UUID, stderr, err)
-			}
-			for _, logicalRouter := range strings.Split(logicalRouters, "\n") {
-				if logicalRouter != "" {
-					_, stderr, err = util.RunOVNNbctl(
-						"remove",
-						"logical_router",
-						logicalRouter,
-						"nat",
-						UUID,
-					)
-					if err != nil {
-						klog.Errorf("Unable to delete stale NAT ID: %s associated with logical router: %s, stderr: %s, err: %v", UUID, logicalRouter, stderr, err)
-					}
-				}
-			}
-		}
-	}
-}
-
-// generatePodIPCacheForEgressIP builds a cache of egressIP name -> podIPs for fast
-// access when syncing egress IPs. The Egress IP setup will return a lot of
-// atomic items with the same general information repeated across most (egressIP
-// name, logical IP defined for that name), hence use a cache to avoid round
-// trips to the API server per item.
-func (oc *Controller) generatePodIPCacheForEgressIP(eIPs []interface{}) (map[string]sets.String, error) {
-	egressIPToPodIPCache := make(map[string]sets.String)
-	for _, eIP := range eIPs {
-		egressIP, ok := eIP.(*egressipv1.EgressIP)
-		if !ok {
-			continue
-		}
-		egressIPToPodIPCache[egressIP.Name] = sets.NewString()
-		namespaces, err := oc.watchFactory.GetNamespacesBySelector(egressIP.Spec.NamespaceSelector)
-		if err != nil {
-			klog.Errorf("Error building egress IP sync cache, cannot retrieve namespaces for EgressIP: %s, err: %v", egressIP.Name, err)
-			continue
-		}
-		for _, namespace := range namespaces {
-			pods, err := oc.watchFactory.GetPodsBySelector(namespace.Name, egressIP.Spec.PodSelector)
-			if err != nil {
-				klog.Errorf("Error building egress IP sync cache, cannot retrieve pods for namespace: %s and egress IP: %s, err: %v", namespace.Name, egressIP.Name, err)
-				continue
-			}
-			for _, pod := range pods {
-				for _, podIP := range pod.Status.PodIPs {
-					ip := net.ParseIP(podIP.IP)
-					egressIPToPodIPCache[egressIP.Name].Insert(ip.String())
-				}
-			}
-		}
-	}
-=======
->>>>>>> f0d82ea9
 	return egressIPToPodIPCache, nil
 }
 
@@ -952,14 +792,6 @@
 	// Cache used for keeping track of EgressIP pod handlers
 	podHandlerCache map[string]factory.Handler
 
-<<<<<<< HEAD
-	// A cache used for egress IP assignments containing data for all cluster nodes
-	// used for egress IP assignments
-	allocator map[string]*egressNode
-
-	// A mutex for allocator
-	allocatorMutex *sync.Mutex
-=======
 	allocator allocator
 
 	// libovsdb northbound client interface
@@ -967,7 +799,6 @@
 
 	// modelClient for performing idempotent NB operations
 	modelClient libovsdbops.ModelClient
->>>>>>> f0d82ea9
 }
 
 func (e *egressIPController) addPodEgressIP(eIP *egressipv1.EgressIP, pod *kapi.Pod) error {
