package services

import (
	"fmt"
	"net"
	"testing"
	"time"

	"github.com/stretchr/testify/assert"
	"github.com/stretchr/testify/require"

	corev1 "k8s.io/api/core/v1"
	discovery "k8s.io/api/discovery/v1"
	metav1 "k8s.io/apimachinery/pkg/apis/meta/v1"
	k8stypes "k8s.io/apimachinery/pkg/types"
	"k8s.io/apimachinery/pkg/util/intstr"
	"k8s.io/apimachinery/pkg/util/sets"
	"k8s.io/utils/ptr"

	globalconfig "github.com/ovn-org/ovn-kubernetes/go-controller/pkg/config"
	kubetest "github.com/ovn-org/ovn-kubernetes/go-controller/pkg/testing"
	"github.com/ovn-org/ovn-kubernetes/go-controller/pkg/types"
	"github.com/ovn-org/ovn-kubernetes/go-controller/pkg/util"
)

var (
	defaultNodes = []nodeInfo{
		{
			name:               nodeA,
			l3gatewayAddresses: []net.IP{net.ParseIP("10.0.0.1")},
			hostAddresses:      []net.IP{net.ParseIP("10.0.0.1")},
			gatewayRouterName:  "gr-node-a",
			switchName:         "switch-node-a",
		},
		{
			name:               nodeB,
			l3gatewayAddresses: []net.IP{net.ParseIP("10.0.0.2")},
			hostAddresses:      []net.IP{net.ParseIP("10.0.0.2")},
			gatewayRouterName:  "gr-node-b",
			switchName:         "switch-node-b",
		},
	}

	httpPortName  string = "http"
	httpPortValue int32  = int32(80)
)

func getSampleService(publishNotReadyAddresses bool) *corev1.Service {
	name := "service-test"
	namespace := "test"
	return &corev1.Service{
		ObjectMeta: metav1.ObjectMeta{
			UID:       k8stypes.UID(namespace),
			Name:      name,
			Namespace: namespace,
		},
		Spec: corev1.ServiceSpec{
			PublishNotReadyAddresses: publishNotReadyAddresses,
		},
	}
}

func getServicePort(name string, _ int32, protocol corev1.Protocol) corev1.ServicePort {
	return corev1.ServicePort{
		Name:       name,
		TargetPort: intstr.FromInt(int(httpPortValue)),
		Protocol:   protocol,
	}
}

func getSampleServiceWithOnePort(name string, targetPort int32, protocol corev1.Protocol) *corev1.Service {
	service := getSampleService(false)
	service.Spec.Ports = []corev1.ServicePort{getServicePort(name, targetPort, protocol)}
	return service
}

func getSampleServiceWithOnePortAndETPLocal(name string, targetPort int32, protocol corev1.Protocol) *corev1.Service {
	service := getSampleServiceWithOnePort(name, targetPort, protocol)
	service.Spec.Type = corev1.ServiceTypeLoadBalancer
	service.Spec.ExternalTrafficPolicy = corev1.ServiceExternalTrafficPolicyLocal
	return service
}

<<<<<<< HEAD
// OCP hack begin
func getSampleServiceWithOnePortAndITPLocal(name string, targetPort int32, protocol v1.Protocol) *v1.Service {
	service := getSampleServiceWithOnePort(name, targetPort, protocol)
	service.Spec.Type = v1.ServiceTypeLoadBalancer
	local := v1.ServiceInternalTrafficPolicyLocal
	service.Spec.InternalTrafficPolicy = &local
	return service
}

// OCP hack end

func getSampleServiceWithTwoPorts(name1, name2 string, targetPort1, targetPort2 int32, protocol1, protocol2 v1.Protocol) *v1.Service {
=======
func getSampleServiceWithTwoPorts(name1, name2 string, targetPort1, targetPort2 int32, protocol1, protocol2 corev1.Protocol) *corev1.Service {
>>>>>>> 57a2590a
	service := getSampleService(false)
	service.Spec.Ports = []corev1.ServicePort{
		getServicePort(name1, targetPort1, protocol1),
		getServicePort(name2, targetPort2, protocol2)}
	return service
}

func getSampleServiceWithTwoPortsAndETPLocal(name1, name2 string, targetPort1, targetPort2 int32, protocol1, protocol2 corev1.Protocol) *corev1.Service {
	service := getSampleServiceWithTwoPorts(name1, name2, targetPort1, targetPort2, protocol1, protocol2)
	service.Spec.Type = corev1.ServiceTypeLoadBalancer
	service.Spec.ExternalTrafficPolicy = corev1.ServiceExternalTrafficPolicyLocal
	return service
}

func getSampleServiceWithOnePortAndPublishNotReadyAddresses(name string, targetPort int32, protocol corev1.Protocol) *corev1.Service {
	service := getSampleServiceWithOnePort(name, targetPort, protocol)
	service.Spec.PublishNotReadyAddresses = true
	return service
}

func Test_buildServiceLBConfigs(t *testing.T) {
	oldClusterSubnet := globalconfig.Default.ClusterSubnets
	oldGwMode := globalconfig.Gateway.Mode
	defer func() {
		globalconfig.Gateway.Mode = oldGwMode
		globalconfig.Default.ClusterSubnets = oldClusterSubnet
	}()
	_, cidr4, _ := net.ParseCIDR("10.128.0.0/16")
	_, cidr6, _ := net.ParseCIDR("fe00::/64")
	globalconfig.Default.ClusterSubnets = []globalconfig.CIDRNetworkEntry{{CIDR: cidr4, HostSubnetLength: 26}, {CIDR: cidr6, HostSubnetLength: 26}}

	// constants
	serviceName := "foo"
	ns := "testns"
	portName := "port80"
	portName1 := "port81"
	inport := int32(80)
	outport := int32(8080)
	inport1 := int32(81)
	outport1 := int32(8081)
	outportstr := intstr.FromInt(int(outport))

	// make slices
	// nil slice = don't use this family
	// empty slice = family is empty
	makeSlices := func(v4ips, v6ips []string, proto corev1.Protocol) []*discovery.EndpointSlice {
		out := []*discovery.EndpointSlice{}
		if v4ips != nil && len(v4ips) == 0 {
			out = append(out, &discovery.EndpointSlice{
				ObjectMeta: metav1.ObjectMeta{
					Name:      serviceName + "ab1",
					Namespace: ns,
					Labels:    map[string]string{discovery.LabelServiceName: serviceName},
				},
				Ports:       []discovery.EndpointPort{},
				AddressType: discovery.AddressTypeIPv4,
				Endpoints:   []discovery.Endpoint{},
			})
		} else if v4ips != nil {
			out = append(out, &discovery.EndpointSlice{
				ObjectMeta: metav1.ObjectMeta{
					Name:      serviceName + "ab1",
					Namespace: ns,
					Labels:    map[string]string{discovery.LabelServiceName: serviceName},
				},
				Ports: []discovery.EndpointPort{{
					Protocol: &proto,
					Port:     &outport,
					Name:     &portName,
				}},
				AddressType: discovery.AddressTypeIPv4,
				Endpoints:   kubetest.MakeReadyEndpointList(nodeA, v4ips...),
			})
		}

		if v6ips != nil && len(v6ips) == 0 {
			out = append(out, &discovery.EndpointSlice{
				ObjectMeta: metav1.ObjectMeta{
					Name:      serviceName + "ab2",
					Namespace: ns,
					Labels:    map[string]string{discovery.LabelServiceName: serviceName},
				},
				Ports:       []discovery.EndpointPort{},
				AddressType: discovery.AddressTypeIPv6,
				Endpoints:   []discovery.Endpoint{},
			})
		} else if v6ips != nil {
			out = append(out, &discovery.EndpointSlice{
				ObjectMeta: metav1.ObjectMeta{
					Name:      serviceName + "ab2",
					Namespace: ns,
					Labels:    map[string]string{discovery.LabelServiceName: serviceName},
				},
				Ports: []discovery.EndpointPort{{
					Protocol: &proto,
					Port:     &outport,
					Name:     &portName,
				}},
				AddressType: discovery.AddressTypeIPv6,
				Endpoints:   kubetest.MakeReadyEndpointList(nodeA, v6ips...),
			})
		}

		return out
	}

	makeV4SliceWithEndpoints := func(proto corev1.Protocol, endpoints ...discovery.Endpoint) []*discovery.EndpointSlice {
		e := &discovery.EndpointSlice{
			ObjectMeta: metav1.ObjectMeta{
				Name:      serviceName + "ab1",
				Namespace: ns,
				Labels:    map[string]string{discovery.LabelServiceName: serviceName},
			},
			Ports: []discovery.EndpointPort{{
				Protocol: &proto,
				Port:     &outport,
				Name:     &portName,
			}},
			AddressType: discovery.AddressTypeIPv4,
			Endpoints:   endpoints,
		}
		return []*discovery.EndpointSlice{e}
	}

	type args struct {
		service *corev1.Service
		slices  []*discovery.EndpointSlice
	}
	tests := []struct {
		name string
		args args

		resultSharedGatewayCluster  []lbConfig
		resultSharedGatewayTemplate []lbConfig
		resultSharedGatewayNode     []lbConfig

		resultLocalGatewayNode     []lbConfig
		resultLocalGatewayTemplate []lbConfig
		resultLocalGatewayCluster  []lbConfig

		resultsSame bool //if true, then just use the SharedGateway results for the LGW test
	}{
		{
			name: "v4 clusterip, one port, no endpoints",
			args: args{
				slices: makeSlices([]string{}, nil, corev1.ProtocolTCP),
				service: &corev1.Service{
					ObjectMeta: metav1.ObjectMeta{Name: serviceName, Namespace: ns},
					Spec: corev1.ServiceSpec{
						Type:       corev1.ServiceTypeClusterIP,
						ClusterIP:  "192.168.1.1",
						ClusterIPs: []string{"192.168.1.1"},
						Ports: []corev1.ServicePort{{
							Name:       portName,
							Port:       inport,
							Protocol:   corev1.ProtocolTCP,
							TargetPort: outportstr,
						}},
					},
				},
			},
			resultSharedGatewayCluster: []lbConfig{{
				vips:             []string{"192.168.1.1"},
				protocol:         corev1.ProtocolTCP,
				inport:           80,
				clusterEndpoints: lbEndpoints{},
				nodeEndpoints:    map[string]lbEndpoints{},
			}},
			resultsSame: true,
		},
		{
			name: "v4 clusterip, one port, endpoints",
			args: args{
				slices: makeSlices([]string{"10.128.0.2"}, nil, corev1.ProtocolTCP),
				service: &corev1.Service{
					ObjectMeta: metav1.ObjectMeta{Name: serviceName, Namespace: ns},
					Spec: corev1.ServiceSpec{
						Type:       corev1.ServiceTypeClusterIP,
						ClusterIP:  "192.168.1.1",
						ClusterIPs: []string{"192.168.1.1"},
						Ports: []corev1.ServicePort{{
							Name:       portName,
							Port:       inport,
							Protocol:   corev1.ProtocolTCP,
							TargetPort: outportstr,
						}},
					},
				},
			},
			resultSharedGatewayCluster: []lbConfig{{
				vips:     []string{"192.168.1.1"},
				protocol: corev1.ProtocolTCP,
				inport:   inport,
				clusterEndpoints: lbEndpoints{
					V4IPs: []string{"10.128.0.2"},
					Port:  outport,
				},
				nodeEndpoints: map[string]lbEndpoints{}, // service is not ETP=local or ITP=local, so nodeEndpoints is not filled out
			}},
			resultsSame: true,
		},
		{
			name: "v4 type=LoadBalancer, ETP=local, one port, endpoints",
			args: args{
				slices: makeSlices([]string{"10.128.0.2"}, nil, corev1.ProtocolTCP),
				service: &corev1.Service{
					ObjectMeta: metav1.ObjectMeta{Name: serviceName, Namespace: ns},
					Spec: corev1.ServiceSpec{
						Type:                  corev1.ServiceTypeLoadBalancer,
						ExternalTrafficPolicy: corev1.ServiceExternalTrafficPolicyLocal,
						ClusterIP:             "192.168.1.1",
						ClusterIPs:            []string{"192.168.1.1"},
						Ports: []corev1.ServicePort{{
							Name:       portName,
							Port:       inport,
							Protocol:   corev1.ProtocolTCP,
							TargetPort: outportstr,
						}},
					},
				},
			},
			resultSharedGatewayCluster: []lbConfig{{
				vips:     []string{"192.168.1.1"},
				protocol: corev1.ProtocolTCP,
				inport:   inport,
				clusterEndpoints: lbEndpoints{
					V4IPs: []string{"10.128.0.2"},
					Port:  outport,
				},
				nodeEndpoints: map[string]lbEndpoints{ // service is ETP=local, so nodeEndpoints is filled out
					nodeA: {
						V4IPs: []string{"10.128.0.2"},
						Port:  outport,
					},
				},
			}},
			resultsSame: true,
		},
		{
			name: "v4 clusterip, two tcp ports, two endpoints",
			args: args{
				slices: []*discovery.EndpointSlice{
					{
						ObjectMeta: metav1.ObjectMeta{
							Name:      serviceName + "ab1",
							Namespace: ns,
							Labels:    map[string]string{discovery.LabelServiceName: serviceName},
						},
						Ports: []discovery.EndpointPort{
							{
								Name:     &portName,
								Protocol: &tcp,
								Port:     &outport,
							}, {
								Name:     &portName1,
								Protocol: &tcp,
								Port:     &outport1,
							},
						},
						AddressType: discovery.AddressTypeIPv4,
						Endpoints:   kubetest.MakeReadyEndpointList(nodeA, "10.128.0.2", "10.128.1.2"),
					},
				},
				service: &corev1.Service{
					ObjectMeta: metav1.ObjectMeta{Name: serviceName, Namespace: ns},
					Spec: corev1.ServiceSpec{
						Type:       corev1.ServiceTypeClusterIP,
						ClusterIP:  "192.168.1.1",
						ClusterIPs: []string{"192.168.1.1"},
						Ports: []corev1.ServicePort{
							{
								Name:       portName,
								Port:       inport,
								Protocol:   corev1.ProtocolTCP,
								TargetPort: outportstr,
							},
							{
								Name:       portName1,
								Port:       inport1,
								Protocol:   corev1.ProtocolTCP,
								TargetPort: intstr.FromInt(int(outport1)),
							},
						},
					},
				},
			},
			resultsSame: true,
			resultSharedGatewayCluster: []lbConfig{
				{
					vips:     []string{"192.168.1.1"},
					protocol: corev1.ProtocolTCP,
					inport:   inport,
					clusterEndpoints: lbEndpoints{
						V4IPs: []string{"10.128.0.2", "10.128.1.2"},
						Port:  outport,
					},
					nodeEndpoints: map[string]lbEndpoints{},
				},
				{
					vips:     []string{"192.168.1.1"},
					protocol: corev1.ProtocolTCP,
					inport:   inport1,
					clusterEndpoints: lbEndpoints{
						V4IPs: []string{"10.128.0.2", "10.128.1.2"},
						Port:  outport1,
					},
					nodeEndpoints: map[string]lbEndpoints{},
				},
			},
		},
		{
			name: "v4 clusterip, one tcp, one udp port, two endpoints",
			args: args{
				slices: []*discovery.EndpointSlice{
					{
						ObjectMeta: metav1.ObjectMeta{
							Name:      serviceName + "ab1",
							Namespace: ns,
							Labels:    map[string]string{discovery.LabelServiceName: serviceName},
						},
						Ports: []discovery.EndpointPort{
							{
								Name:     &portName,
								Protocol: &tcp,
								Port:     &outport,
							}, {
								Name:     &portName1,
								Protocol: &udp,
								Port:     &outport,
							},
						},
						AddressType: discovery.AddressTypeIPv4,
						Endpoints:   kubetest.MakeReadyEndpointList(nodeA, "10.128.0.2", "10.128.1.2"),
					},
				},
				service: &corev1.Service{
					ObjectMeta: metav1.ObjectMeta{Name: serviceName, Namespace: ns},
					Spec: corev1.ServiceSpec{
						Type:       corev1.ServiceTypeClusterIP,
						ClusterIP:  "192.168.1.1",
						ClusterIPs: []string{"192.168.1.1"},
						Ports: []corev1.ServicePort{
							{
								Name:       portName,
								Port:       inport,
								Protocol:   corev1.ProtocolTCP,
								TargetPort: outportstr,
							},
							{
								Name:       portName1,
								Port:       inport,
								Protocol:   corev1.ProtocolUDP,
								TargetPort: intstr.FromInt(int(outport)),
							},
						},
					},
				},
			},
			resultsSame: true,
			resultSharedGatewayCluster: []lbConfig{
				{
					vips:     []string{"192.168.1.1"},
					protocol: corev1.ProtocolTCP,
					inport:   inport,
					clusterEndpoints: lbEndpoints{
						V4IPs: []string{"10.128.0.2", "10.128.1.2"},
						Port:  outport,
					},
					nodeEndpoints: map[string]lbEndpoints{},
				},
				{
					vips:     []string{"192.168.1.1"},
					protocol: corev1.ProtocolUDP,
					inport:   inport,
					clusterEndpoints: lbEndpoints{
						V4IPs: []string{"10.128.0.2", "10.128.1.2"},
						Port:  outport,
					},
					nodeEndpoints: map[string]lbEndpoints{},
				},
			},
		},
		{
			name: "dual-stack clusterip, one port, endpoints",
			args: args{
				slices: makeSlices([]string{"10.128.0.2"}, []string{"fe00::1:1"}, corev1.ProtocolTCP),
				service: &corev1.Service{
					ObjectMeta: metav1.ObjectMeta{Name: serviceName, Namespace: ns},
					Spec: corev1.ServiceSpec{
						Type:       corev1.ServiceTypeClusterIP,
						ClusterIP:  "192.168.1.1",
						ClusterIPs: []string{"192.168.1.1", "2002::1"},
						Ports: []corev1.ServicePort{{
							Name:       portName,
							Port:       inport,
							Protocol:   corev1.ProtocolTCP,
							TargetPort: outportstr,
						}},
					},
				},
			},
			resultsSame: true,
			resultSharedGatewayCluster: []lbConfig{{
				vips:     []string{"192.168.1.1", "2002::1"},
				protocol: corev1.ProtocolTCP,
				inport:   inport,
				clusterEndpoints: lbEndpoints{
					V4IPs: []string{"10.128.0.2"},
					V6IPs: []string{"fe00::1:1"},
					Port:  outport,
				},
				nodeEndpoints: map[string]lbEndpoints{},
			}},
		},
		{
			name: "dual-stack clusterip, one port, endpoints, external ips + lb status",
			args: args{
				slices: makeSlices([]string{"10.128.0.2"}, []string{"fe00::1:1"}, corev1.ProtocolTCP),
				service: &corev1.Service{
					ObjectMeta: metav1.ObjectMeta{Name: serviceName, Namespace: ns},
					Spec: corev1.ServiceSpec{
						Type:       corev1.ServiceTypeLoadBalancer,
						ClusterIP:  "192.168.1.1",
						ClusterIPs: []string{"192.168.1.1", "2002::1"},
						Ports: []corev1.ServicePort{{
							Name:       portName,
							Port:       inport,
							Protocol:   corev1.ProtocolTCP,
							TargetPort: outportstr,
						}},
						ExternalIPs: []string{"4.2.2.2", "42::42"},
					},
					Status: corev1.ServiceStatus{
						LoadBalancer: corev1.LoadBalancerStatus{
							Ingress: []corev1.LoadBalancerIngress{{
								IP: "5.5.5.5",
							}},
						},
					},
				},
			},
			resultsSame: true,
			resultSharedGatewayCluster: []lbConfig{{
				vips:     []string{"192.168.1.1", "2002::1", "4.2.2.2", "42::42", "5.5.5.5"},
				protocol: corev1.ProtocolTCP,
				inport:   inport,
				clusterEndpoints: lbEndpoints{
					V4IPs: []string{"10.128.0.2"},
					V6IPs: []string{"fe00::1:1"},
					Port:  outport,
				},
				nodeEndpoints: map[string]lbEndpoints{}, // ETP=cluster (default), so nodeEndpoints is not filled out
			}},
		},
		{
			name: "dual-stack clusterip, one port, endpoints, external ips + lb status, ExternalTrafficPolicy=local",
			args: args{
				slices: makeSlices([]string{"10.128.0.2"}, []string{"fe00::1:1"}, corev1.ProtocolTCP),
				service: &corev1.Service{
					ObjectMeta: metav1.ObjectMeta{Name: serviceName, Namespace: ns},
					Spec: corev1.ServiceSpec{
						Type:                  corev1.ServiceTypeLoadBalancer,
						ClusterIP:             "192.168.1.1",
						ClusterIPs:            []string{"192.168.1.1", "2002::1"},
						ExternalTrafficPolicy: corev1.ServiceExternalTrafficPolicyTypeLocal,
						Ports: []corev1.ServicePort{{
							Name:       portName,
							Port:       inport,
							Protocol:   corev1.ProtocolTCP,
							TargetPort: outportstr,
						}},
						ExternalIPs: []string{"4.2.2.2", "42::42"},
					},
					Status: corev1.ServiceStatus{
						LoadBalancer: corev1.LoadBalancerStatus{
							Ingress: []corev1.LoadBalancerIngress{{
								IP: "5.5.5.5",
							}},
						},
					},
				},
			},
			resultsSame: true,
			resultSharedGatewayCluster: []lbConfig{
				{
					vips:     []string{"192.168.1.1", "2002::1"},
					protocol: corev1.ProtocolTCP,
					inport:   inport,
					clusterEndpoints: lbEndpoints{
						V4IPs: []string{"10.128.0.2"},
						V6IPs: []string{"fe00::1:1"},
						Port:  outport,
					},
					nodeEndpoints: map[string]lbEndpoints{
						nodeA: {
							V4IPs: []string{"10.128.0.2"},
							V6IPs: []string{"fe00::1:1"},
							Port:  outport,
						},
					},
				},
			},
			resultSharedGatewayNode: []lbConfig{
				{
					vips:                 []string{"4.2.2.2", "42::42", "5.5.5.5"},
					protocol:             corev1.ProtocolTCP,
					inport:               inport,
					externalTrafficLocal: true,
					clusterEndpoints: lbEndpoints{
						V4IPs: []string{"10.128.0.2"},
						V6IPs: []string{"fe00::1:1"},
						Port:  outport,
					},
					nodeEndpoints: map[string]lbEndpoints{
						nodeA: {
							V4IPs: []string{"10.128.0.2"},
							V6IPs: []string{"fe00::1:1"},
							Port:  outport,
						},
					},
				},
			},
		},
		{
			name: "dual-stack clusterip, one port, endpoints, nodePort",
			args: args{
				slices: makeSlices([]string{"10.128.0.2"}, []string{"fe00::1:1"}, corev1.ProtocolTCP),
				service: &corev1.Service{
					ObjectMeta: metav1.ObjectMeta{Name: serviceName, Namespace: ns},
					Spec: corev1.ServiceSpec{
						Type:       corev1.ServiceTypeClusterIP,
						ClusterIP:  "192.168.1.1",
						ClusterIPs: []string{"192.168.1.1", "2002::1"},
						Ports: []corev1.ServicePort{{
							Name:       portName,
							Port:       inport,
							Protocol:   corev1.ProtocolTCP,
							TargetPort: outportstr,
							NodePort:   5,
						}},
					},
				},
			},
			resultsSame: true,
			resultSharedGatewayCluster: []lbConfig{{
				vips:     []string{"192.168.1.1", "2002::1"},
				protocol: corev1.ProtocolTCP,
				inport:   inport,
				clusterEndpoints: lbEndpoints{
					V4IPs: []string{"10.128.0.2"},
					V6IPs: []string{"fe00::1:1"},
					Port:  outport,
				},
				nodeEndpoints: map[string]lbEndpoints{},
			}},
			resultSharedGatewayTemplate: []lbConfig{{
				vips:     []string{"node"},
				protocol: corev1.ProtocolTCP,
				inport:   5,
				clusterEndpoints: lbEndpoints{
					V4IPs: []string{"10.128.0.2"},
					V6IPs: []string{"fe00::1:1"},
					Port:  outport,
				},
				nodeEndpoints: map[string]lbEndpoints{},
				hasNodePort:   true,
			}},
		},
		{
			name: "dual-stack clusterip, one port, endpoints, nodePort, hostNetwork",
			args: args{
				// These slices are outside of the config, and thus are host network
				slices: makeSlices([]string{"192.168.0.1"}, []string{"2001::1"}, corev1.ProtocolTCP),
				service: &corev1.Service{
					ObjectMeta: metav1.ObjectMeta{Name: serviceName, Namespace: ns},
					Spec: corev1.ServiceSpec{
						Type:       corev1.ServiceTypeClusterIP,
						ClusterIP:  "192.168.1.1",
						ClusterIPs: []string{"192.168.1.1", "2002::1"},
						Ports: []corev1.ServicePort{{
							Name:       portName,
							Port:       inport,
							Protocol:   corev1.ProtocolTCP,
							TargetPort: outportstr,
							NodePort:   5,
						}},
					},
				},
			},
			// In shared and local gateway modes, nodeport and host-network-pods must be per-node
			resultSharedGatewayNode: []lbConfig{
				{
					vips:     []string{"192.168.1.1", "2002::1"},
					protocol: corev1.ProtocolTCP,
					inport:   inport,
					clusterEndpoints: lbEndpoints{
						V4IPs: []string{"192.168.0.1"},
						V6IPs: []string{"2001::1"},
						Port:  outport,
					},
					nodeEndpoints: map[string]lbEndpoints{},
				},
			},
			resultSharedGatewayTemplate: []lbConfig{
				{
					vips:     []string{"node"},
					protocol: corev1.ProtocolTCP,
					inport:   5,
					clusterEndpoints: lbEndpoints{
						V4IPs: []string{"192.168.0.1"},
						V6IPs: []string{"2001::1"},
						Port:  outport,
					},
					nodeEndpoints: map[string]lbEndpoints{},
					hasNodePort:   true,
				},
			},
			// in local gateway mode, only nodePort is per-node
			resultLocalGatewayNode: []lbConfig{
				{
					vips:     []string{"192.168.1.1", "2002::1"},
					protocol: corev1.ProtocolTCP,
					inport:   inport,
					clusterEndpoints: lbEndpoints{
						V4IPs: []string{"192.168.0.1"},
						V6IPs: []string{"2001::1"},
						Port:  outport,
					},
					nodeEndpoints: map[string]lbEndpoints{},
				},
			},
			resultLocalGatewayTemplate: []lbConfig{
				{
					vips:     []string{"node"},
					protocol: corev1.ProtocolTCP,
					inport:   5,
					clusterEndpoints: lbEndpoints{
						V4IPs: []string{"192.168.0.1"},
						V6IPs: []string{"2001::1"},
						Port:  outport,
					},
					nodeEndpoints: map[string]lbEndpoints{},
					hasNodePort:   true,
				},
			},
		},
		{
			name: "dual-stack clusterip, one port, endpoints, nodePort, hostNetwork, ExternalTrafficPolicy=Local",
			args: args{
				// These slices are outside of the config, and thus are host network
				slices: makeSlices([]string{"192.168.0.1"}, []string{"2001::1"}, corev1.ProtocolTCP),
				service: &corev1.Service{
					ObjectMeta: metav1.ObjectMeta{Name: serviceName, Namespace: ns},
					Spec: corev1.ServiceSpec{
						Type:                  corev1.ServiceTypeNodePort,
						ClusterIP:             "192.168.1.1",
						ClusterIPs:            []string{"192.168.1.1", "2002::1"},
						ExternalTrafficPolicy: corev1.ServiceExternalTrafficPolicyTypeLocal,
						Ports: []corev1.ServicePort{{
							Name:       portName,
							Port:       inport,
							Protocol:   corev1.ProtocolTCP,
							TargetPort: outportstr,
							NodePort:   5,
						}},
					},
				},
			},
			// In shared & local gateway modes, nodeport and host-network-pods must be per-node
			resultSharedGatewayNode: []lbConfig{
				{
					vips:     []string{"node"},
					protocol: corev1.ProtocolTCP,
					inport:   5,
					clusterEndpoints: lbEndpoints{
						V4IPs: []string{"192.168.0.1"},
						V6IPs: []string{"2001::1"},
						Port:  outport,
					},
					nodeEndpoints: map[string]lbEndpoints{
						nodeA: {
							V4IPs: []string{"192.168.0.1"},
							V6IPs: []string{"2001::1"},
							Port:  outport,
						},
					},
					externalTrafficLocal: true,
					hasNodePort:          true,
				},
				{
					vips:     []string{"192.168.1.1", "2002::1"},
					protocol: corev1.ProtocolTCP,
					inport:   inport,
					clusterEndpoints: lbEndpoints{
						V4IPs: []string{"192.168.0.1"},
						V6IPs: []string{"2001::1"},
						Port:  outport,
					},
					nodeEndpoints: map[string]lbEndpoints{
						nodeA: {
							V4IPs: []string{"192.168.0.1"},
							V6IPs: []string{"2001::1"},
							Port:  outport,
						},
					},
				},
			},
			resultLocalGatewayNode: []lbConfig{
				{
					vips:     []string{"node"},
					protocol: corev1.ProtocolTCP,
					inport:   5,
					clusterEndpoints: lbEndpoints{
						V4IPs: []string{"192.168.0.1"},
						V6IPs: []string{"2001::1"},
						Port:  outport,
					},
					nodeEndpoints: map[string]lbEndpoints{
						nodeA: {
							V4IPs: []string{"192.168.0.1"},
							V6IPs: []string{"2001::1"},
							Port:  outport,
						},
					},
					externalTrafficLocal: true,
					hasNodePort:          true,
				},
				{
					vips:     []string{"192.168.1.1", "2002::1"},
					protocol: corev1.ProtocolTCP,
					inport:   inport,
					clusterEndpoints: lbEndpoints{
						V4IPs: []string{"192.168.0.1"},
						V6IPs: []string{"2001::1"},
						Port:  outport,
					},
					nodeEndpoints: map[string]lbEndpoints{
						nodeA: {
							V4IPs: []string{"192.168.0.1"},
							V6IPs: []string{"2001::1"},
							Port:  outport,
						},
					},
				},
			},
		},
		{
			name: "dual-stack clusterip, one port, endpoints, hostNetwork",
			args: args{
				// These slices are outside of the config, and thus are host network
				slices: makeSlices([]string{"192.168.0.1"}, []string{"2001::1"}, corev1.ProtocolTCP),
				service: &corev1.Service{
					ObjectMeta: metav1.ObjectMeta{Name: serviceName, Namespace: ns},
					Spec: corev1.ServiceSpec{
						Type:       corev1.ServiceTypeClusterIP,
						ClusterIP:  "192.168.1.1",
						ClusterIPs: []string{"192.168.1.1", "2002::1"},
						Ports: []corev1.ServicePort{{
							Name:       portName,
							Port:       inport,
							Protocol:   corev1.ProtocolTCP,
							TargetPort: outportstr,
						}},
					},
				},
			},
			// In shared gateway mode, nodeport and host-network-pods must be per-node
			resultSharedGatewayNode: []lbConfig{
				{
					vips:     []string{"192.168.1.1", "2002::1"},
					protocol: corev1.ProtocolTCP,
					inport:   inport,
					clusterEndpoints: lbEndpoints{
						V4IPs: []string{"192.168.0.1"},
						V6IPs: []string{"2001::1"},
						Port:  outport,
					},
					nodeEndpoints: map[string]lbEndpoints{},
				},
			},
			resultLocalGatewayNode: []lbConfig{
				{
					vips:     []string{"192.168.1.1", "2002::1"},
					protocol: corev1.ProtocolTCP,
					inport:   inport,
					clusterEndpoints: lbEndpoints{
						V4IPs: []string{"192.168.0.1"},
						V6IPs: []string{"2001::1"},
						Port:  outport,
					},
					nodeEndpoints: map[string]lbEndpoints{},
				},
			},
		},
		{
			name: "LB service with NodePort, one port, two endpoints, external ips + lb status, ExternalTrafficPolicy=local",
			args: args{
				slices: makeV4SliceWithEndpoints(
					corev1.ProtocolTCP,
					kubetest.MakeReadyEndpoint(nodeA, "10.128.0.2"),
					kubetest.MakeReadyEndpoint(nodeB, "10.128.1.2"),
				),
				service: &corev1.Service{
					ObjectMeta: metav1.ObjectMeta{Name: serviceName, Namespace: ns},
					Spec: corev1.ServiceSpec{
						Type:                  corev1.ServiceTypeLoadBalancer,
						ClusterIP:             "192.168.1.1",
						ClusterIPs:            []string{"192.168.1.1"},
						ExternalTrafficPolicy: corev1.ServiceExternalTrafficPolicyTypeLocal,
						Ports: []corev1.ServicePort{{
							Name:       portName,
							Port:       inport,
							Protocol:   corev1.ProtocolTCP,
							TargetPort: outportstr,
							NodePort:   5,
						}},
						ExternalIPs: []string{"4.2.2.2"},
					},
					Status: corev1.ServiceStatus{
						LoadBalancer: corev1.LoadBalancerStatus{
							Ingress: []corev1.LoadBalancerIngress{{
								IP: "5.5.5.5",
							}},
						},
					},
				},
			},
			resultsSame: true,
			resultSharedGatewayCluster: []lbConfig{
				{
					vips:     []string{"192.168.1.1"},
					protocol: corev1.ProtocolTCP,
					inport:   inport,
					clusterEndpoints: lbEndpoints{
						V4IPs: []string{"10.128.0.2", "10.128.1.2"},
						Port:  outport,
					},
					nodeEndpoints: map[string]lbEndpoints{
						nodeA: {
							V4IPs: []string{"10.128.0.2"},
							Port:  outport,
						},
						nodeB: {
							V4IPs: []string{"10.128.1.2"},
							Port:  outport,
						},
					},
				},
			},
			resultSharedGatewayNode: []lbConfig{
				{
					vips:                 []string{"node"},
					protocol:             corev1.ProtocolTCP,
					inport:               5,
					hasNodePort:          true,
					externalTrafficLocal: true,
					clusterEndpoints: lbEndpoints{
						V4IPs: []string{"10.128.0.2", "10.128.1.2"},
						Port:  outport,
					},
					nodeEndpoints: map[string]lbEndpoints{
						nodeA: {
							V4IPs: []string{"10.128.0.2"},
							Port:  outport,
						},
						nodeB: {
							V4IPs: []string{"10.128.1.2"},
							Port:  outport,
						},
					},
				},
				{
					vips:                 []string{"4.2.2.2", "5.5.5.5"},
					protocol:             corev1.ProtocolTCP,
					inport:               inport,
					hasNodePort:          false,
					externalTrafficLocal: true,
					clusterEndpoints: lbEndpoints{
						V4IPs: []string{"10.128.0.2", "10.128.1.2"},
						Port:  outport,
					},
					nodeEndpoints: map[string]lbEndpoints{
						nodeA: {
							V4IPs: []string{"10.128.0.2"},
							Port:  outport,
						},
						nodeB: {
							V4IPs: []string{"10.128.1.2"},
							Port:  outport,
						},
					},
				},
			},
		},
		{
			// The fallback to terminating&serving only if there are no ready endpoints
			// is not done at this stage: we just include candidate endpoints, that is  ready + terminating&serving.
			// The test below will just show both endpoints in its output.
			name: "LB service with NodePort, port, two endpoints, external ips + lb status, ExternalTrafficPolicy=local, one endpoint is ready, the other one is terminating and serving",
			args: args{
				slices: makeV4SliceWithEndpoints(corev1.ProtocolTCP,
					kubetest.MakeReadyEndpoint(nodeA, "10.128.0.2"),
					kubetest.MakeTerminatingServingEndpoint(nodeB, "10.128.1.2")),
				service: &corev1.Service{
					ObjectMeta: metav1.ObjectMeta{Name: serviceName, Namespace: ns},
					Spec: corev1.ServiceSpec{
						Type:                  corev1.ServiceTypeLoadBalancer,
						ClusterIP:             "192.168.1.1",
						ClusterIPs:            []string{"192.168.1.1"},
						ExternalTrafficPolicy: corev1.ServiceExternalTrafficPolicyTypeLocal,
						Ports: []corev1.ServicePort{{
							Name:       portName,
							Port:       inport,
							Protocol:   corev1.ProtocolTCP,
							TargetPort: outportstr,
							NodePort:   5,
						}},
						ExternalIPs: []string{"4.2.2.2"},
					},
					Status: corev1.ServiceStatus{
						LoadBalancer: corev1.LoadBalancerStatus{
							Ingress: []corev1.LoadBalancerIngress{{
								IP: "5.5.5.5",
							}},
						},
					},
				},
			},
			resultsSame: true,
			resultSharedGatewayCluster: []lbConfig{
				{
					vips:     []string{"192.168.1.1"},
					protocol: corev1.ProtocolTCP,
					inport:   inport,
					clusterEndpoints: lbEndpoints{
						V4IPs: []string{"10.128.0.2"},
						Port:  outport,
					},
					nodeEndpoints: map[string]lbEndpoints{
						nodeA: {
							V4IPs: []string{"10.128.0.2"},
							Port:  outport,
						},
						nodeB: {
							V4IPs: []string{"10.128.1.2"}, // fallback to terminating & serving on nodeB
							Port:  outport,
						},
					},
				},
			},
			resultSharedGatewayNode: []lbConfig{
				{
					vips:                 []string{"node"},
					protocol:             corev1.ProtocolTCP,
					inport:               5,
					hasNodePort:          true,
					externalTrafficLocal: true,
					clusterEndpoints: lbEndpoints{
						V4IPs: []string{"10.128.0.2"},
						Port:  outport,
					},
					nodeEndpoints: map[string]lbEndpoints{
						nodeA: {
							V4IPs: []string{"10.128.0.2"},
							Port:  outport,
						},
						nodeB: {
							V4IPs: []string{"10.128.1.2"}, // fallback to terminating & serving on nodeB
							Port:  outport,
						},
					},
				},
				{
					vips:                 []string{"4.2.2.2", "5.5.5.5"},
					protocol:             corev1.ProtocolTCP,
					inport:               inport,
					hasNodePort:          false,
					externalTrafficLocal: true,
					clusterEndpoints: lbEndpoints{
						V4IPs: []string{"10.128.0.2"},
						Port:  outport,
					},
					nodeEndpoints: map[string]lbEndpoints{
						nodeA: {
							V4IPs: []string{"10.128.0.2"},
							Port:  outport,
						},
						nodeB: {
							V4IPs: []string{"10.128.1.2"}, // fallback to terminating & serving on nodeB
							Port:  outport,
						},
					},
				},
			},
		},
		{
			// Terminating & non-serving endpoints are filtered out by buildServiceLBConfigs
			name: "LB service with NodePort, one port, two endpoints, external ips + lb status, ExternalTrafficPolicy=local, both endpoints terminating: one is serving, the other one is not",
			args: args{
				slices: makeV4SliceWithEndpoints(corev1.ProtocolTCP,
					kubetest.MakeTerminatingServingEndpoint(nodeA, "10.128.0.2"),
					kubetest.MakeTerminatingNonServingEndpoint(nodeB, "10.128.1.2")),
				service: &corev1.Service{
					ObjectMeta: metav1.ObjectMeta{Name: serviceName, Namespace: ns},
					Spec: corev1.ServiceSpec{
						Type:                  corev1.ServiceTypeLoadBalancer,
						ClusterIP:             "192.168.1.1",
						ClusterIPs:            []string{"192.168.1.1"},
						ExternalTrafficPolicy: corev1.ServiceExternalTrafficPolicyTypeLocal,
						Ports: []corev1.ServicePort{{
							Name:       portName,
							Port:       inport,
							Protocol:   corev1.ProtocolTCP,
							TargetPort: outportstr,
							NodePort:   5,
						}},
						ExternalIPs: []string{"4.2.2.2"},
					},
					Status: corev1.ServiceStatus{
						LoadBalancer: corev1.LoadBalancerStatus{
							Ingress: []corev1.LoadBalancerIngress{{
								IP: "5.5.5.5",
							}},
						},
					},
				},
			},
			resultsSame: true,
			resultSharedGatewayCluster: []lbConfig{
				{
					vips:     []string{"192.168.1.1"},
					protocol: corev1.ProtocolTCP,
					inport:   inport,
					clusterEndpoints: lbEndpoints{
						V4IPs: []string{"10.128.0.2"},
						Port:  outport,
					},
					nodeEndpoints: map[string]lbEndpoints{
						nodeA: {
							V4IPs: []string{"10.128.0.2"},
							Port:  outport,
						},
					},
				},
			},
			resultSharedGatewayNode: []lbConfig{
				{
					vips:                 []string{"node"},
					protocol:             corev1.ProtocolTCP,
					inport:               5,
					hasNodePort:          true,
					externalTrafficLocal: true,
					clusterEndpoints: lbEndpoints{
						V4IPs: []string{"10.128.0.2"},
						Port:  outport,
					},
					nodeEndpoints: map[string]lbEndpoints{
						nodeA: {
							V4IPs: []string{"10.128.0.2"},
							Port:  outport,
						},
					},
				},
				{
					vips:                 []string{"4.2.2.2", "5.5.5.5"},
					protocol:             corev1.ProtocolTCP,
					inport:               inport,
					hasNodePort:          false,
					externalTrafficLocal: true,
					clusterEndpoints: lbEndpoints{
						V4IPs: []string{"10.128.0.2"},
						Port:  outport,
					},
					nodeEndpoints: map[string]lbEndpoints{
						nodeA: {
							V4IPs: []string{"10.128.0.2"},
							Port:  outport,
						},
					},
				},
			},
		},
	}

	for i, tt := range tests {
		t.Run(fmt.Sprintf("%d_%s", i, tt.name), func(t *testing.T) {
			// shared gateway mode
			globalconfig.Gateway.Mode = globalconfig.GatewayModeShared
			perNode, template, clusterWide := buildServiceLBConfigs(tt.args.service, tt.args.slices, defaultNodes, true, true, types.DefaultNetworkName)

			assert.EqualValues(t, tt.resultSharedGatewayNode, perNode, "SGW per-node configs should be equal")
			assert.EqualValues(t, tt.resultSharedGatewayTemplate, template, "SGW template configs should be equal")
			assert.EqualValues(t, tt.resultSharedGatewayCluster, clusterWide, "SGW cluster-wide configs should be equal")

			// local gateway mode
			globalconfig.Gateway.Mode = globalconfig.GatewayModeLocal

			perNode, template, clusterWide = buildServiceLBConfigs(tt.args.service, tt.args.slices, defaultNodes, true, true, types.DefaultNetworkName)
			if tt.resultsSame {
				assert.EqualValues(t, tt.resultSharedGatewayNode, perNode, "LGW per-node configs should be equal")
				assert.EqualValues(t, tt.resultSharedGatewayTemplate, template, "LGW template configs should be equal")
				assert.EqualValues(t, tt.resultSharedGatewayCluster, clusterWide, "LGW cluster-wide configs should be equal")
			} else {
				assert.EqualValues(t, tt.resultLocalGatewayNode, perNode, "LGW per-node configs should be equal")
				assert.EqualValues(t, tt.resultLocalGatewayTemplate, template, "LGW template configs should be equal")
				assert.EqualValues(t, tt.resultLocalGatewayCluster, clusterWide, "LGW cluster-wide configs should be equal")
			}
		})
	}
}

func Test_buildClusterLBs(t *testing.T) {
	name := "foo"
	namespace := "testns"

	oldGwMode := globalconfig.Gateway.Mode
	oldIPv4Mode := globalconfig.IPv4Mode
	defer func() {
		globalconfig.Gateway.Mode = oldGwMode
		globalconfig.IPv4Mode = oldIPv4Mode
	}()
	globalconfig.Gateway.Mode = globalconfig.GatewayModeShared

	defaultService := &corev1.Service{
		ObjectMeta: metav1.ObjectMeta{Name: name, Namespace: namespace},
		Spec: corev1.ServiceSpec{
			Type: corev1.ServiceTypeClusterIP,
		},
	}

	defaultRouters := []string{}
	defaultSwitches := []string{}
	defaultGroups := []string{types.ClusterLBGroupName}
	defaultOpts := LBOpts{Reject: true}

	globalconfig.IPv4Mode = true
	l3UDN, err := getSampleUDNNetInfo(namespace, "layer3")
	require.NoError(t, err)
	l2UDN, err := getSampleUDNNetInfo(namespace, "layer2")
	require.NoError(t, err)
	udnNets := []util.NetInfo{l3UDN, l2UDN}

	tc := []struct {
		name      string
		service   *corev1.Service
		configs   []lbConfig
		nodeInfos []nodeInfo
		expected  []LB
	}{
		{
			name:    "two tcp services, single stack",
			service: defaultService,
			configs: []lbConfig{
				{
					vips:     []string{"1.2.3.4"},
					protocol: corev1.ProtocolTCP,
					inport:   80,
					clusterEndpoints: lbEndpoints{
						V4IPs: []string{"192.168.0.1", "192.168.0.2"},
						Port:  8080,
					},
					nodeEndpoints: map[string]lbEndpoints{
						nodeA: {
							V4IPs: []string{"192.168.0.1", "192.168.0.2"},
							Port:  8080,
						},
					},
				},
				{
					vips:     []string{"1.2.3.4"},
					protocol: corev1.ProtocolTCP,
					inport:   443,
					clusterEndpoints: lbEndpoints{
						V4IPs: []string{"192.168.0.1"},
						Port:  8043,
					},
					nodeEndpoints: map[string]lbEndpoints{
						nodeA: {
							V4IPs: []string{"192.168.0.1"},
							Port:  8043,
						},
					},
				},
			},
			nodeInfos: defaultNodes,
			expected: []LB{
				{
					Name:        fmt.Sprintf("Service_%s/%s_TCP_cluster", namespace, name),
					Protocol:    "TCP",
					ExternalIDs: loadBalancerExternalIDs(namespacedServiceName(namespace, name)),
					Rules: []LBRule{
						{
							Source:  Addr{IP: "1.2.3.4", Port: 80},
							Targets: []Addr{{IP: "192.168.0.1", Port: 8080}, {IP: "192.168.0.2", Port: 8080}},
						},
						{
							Source:  Addr{IP: "1.2.3.4", Port: 443},
							Targets: []Addr{{IP: "192.168.0.1", Port: 8043}},
						},
					},

					Routers:  defaultRouters,
					Switches: defaultSwitches,
					Groups:   defaultGroups,
					Opts:     defaultOpts,
				},
			},
		},
		{
			name:    "tcp / udp services, single stack",
			service: defaultService,
			configs: []lbConfig{
				{
					vips:     []string{"1.2.3.4"},
					protocol: corev1.ProtocolTCP,
					inport:   80,
					clusterEndpoints: lbEndpoints{
						V4IPs: []string{"192.168.0.1", "192.168.0.2"},
						Port:  8080,
					},
					nodeEndpoints: map[string]lbEndpoints{
						nodeA: {
							V4IPs: []string{"192.168.0.1", "192.168.0.2"},
							Port:  8080,
						},
					},
				},
				{
					vips:     []string{"1.2.3.4"},
					protocol: corev1.ProtocolUDP,
					inport:   443,
					clusterEndpoints: lbEndpoints{
						V4IPs: []string{"192.168.0.1"},
						Port:  8043,
					},
					nodeEndpoints: map[string]lbEndpoints{
						nodeA: {
							V4IPs: []string{"192.168.0.1"},
							Port:  8043,
						},
					},
				},
			},
			nodeInfos: defaultNodes,
			expected: []LB{
				{
					Name:        fmt.Sprintf("Service_%s/%s_TCP_cluster", namespace, name),
					Protocol:    "TCP",
					ExternalIDs: loadBalancerExternalIDs(namespacedServiceName(namespace, name)),
					Rules: []LBRule{
						{
							Source:  Addr{IP: "1.2.3.4", Port: 80},
							Targets: []Addr{{IP: "192.168.0.1", Port: 8080}, {IP: "192.168.0.2", Port: 8080}},
						},
					},

					Switches: defaultSwitches,
					Routers:  defaultRouters,
					Groups:   defaultGroups,
					Opts:     defaultOpts,
				},
				{
					Name:        fmt.Sprintf("Service_%s/%s_UDP_cluster", namespace, name),
					Protocol:    "UDP",
					ExternalIDs: loadBalancerExternalIDs(namespacedServiceName(namespace, name)),
					Rules: []LBRule{
						{
							Source:  Addr{IP: "1.2.3.4", Port: 443},
							Targets: []Addr{{IP: "192.168.0.1", Port: 8043}},
						},
					},

					Switches: defaultSwitches,
					Routers:  defaultRouters,
					Groups:   defaultGroups,
					Opts:     defaultOpts,
				},
			},
		},
		{
			name:    "dual stack",
			service: defaultService,
			configs: []lbConfig{
				{
					vips:     []string{"1.2.3.4", "fe80::1"},
					protocol: corev1.ProtocolTCP,
					inport:   80,
					clusterEndpoints: lbEndpoints{
						V4IPs: []string{"192.168.0.1", "192.168.0.2"},
						V6IPs: []string{"fe90::1", "fe91::1"},

						Port: 8080,
					},
					nodeEndpoints: map[string]lbEndpoints{
						nodeA: {
							V4IPs: []string{"192.168.0.1", "192.168.0.2"},
							V6IPs: []string{"fe90::1", "fe91::1"},
							Port:  8080,
						},
					},
				},
				{
					vips:     []string{"1.2.3.4", "fe80::1"},
					protocol: corev1.ProtocolTCP,
					inport:   443,
					clusterEndpoints: lbEndpoints{
						V4IPs: []string{"192.168.0.1"},
						V6IPs: []string{"fe90::1"},

						Port: 8043,
					},
					nodeEndpoints: map[string]lbEndpoints{
						nodeA: {
							V4IPs: []string{"192.168.0.1"},
							V6IPs: []string{"fe90::1"},
							Port:  8043,
						},
					},
				},
			},
			nodeInfos: defaultNodes,
			expected: []LB{
				{
					Name:        fmt.Sprintf("Service_%s/%s_TCP_cluster", namespace, name),
					Protocol:    "TCP",
					ExternalIDs: loadBalancerExternalIDs(namespacedServiceName(namespace, name)),
					Rules: []LBRule{
						{
							Source:  Addr{IP: "1.2.3.4", Port: 80},
							Targets: []Addr{{IP: "192.168.0.1", Port: 8080}, {IP: "192.168.0.2", Port: 8080}},
						},
						{
							Source:  Addr{IP: "fe80::1", Port: 80},
							Targets: []Addr{{IP: "fe90::1", Port: 8080}, {IP: "fe91::1", Port: 8080}},
						},
						{
							Source:  Addr{IP: "1.2.3.4", Port: 443},
							Targets: []Addr{{IP: "192.168.0.1", Port: 8043}},
						},
						{
							Source:  Addr{IP: "fe80::1", Port: 443},
							Targets: []Addr{{IP: "fe90::1", Port: 8043}},
						},
					},

					Routers:  defaultRouters,
					Switches: defaultSwitches,
					Groups:   defaultGroups,
					Opts:     defaultOpts,
				},
			},
		},
	}
	for i, tt := range tc {
		t.Run(fmt.Sprintf("%d_%s", i, tt.name), func(t *testing.T) {

			// default network
			actual := buildClusterLBs(tt.service, tt.configs, tt.nodeInfos, true, &util.DefaultNetInfo{})
			assert.Equal(t, tt.expected, actual)

			// UDN
			for _, udn := range udnNets {
				UDNExternalIDs := loadBalancerExternalIDsForNetwork(namespacedServiceName(namespace, name), udn.GetNetworkName())
				expected := make([]LB, len(tt.expected))
				copy(expected, tt.expected)
				for idx := range tt.expected {
					expected[idx].ExternalIDs = UDNExternalIDs
					expected[idx].Groups = []string{udn.GetNetworkScopedLoadBalancerGroupName(types.ClusterLBGroupName)}
					expected[idx].Name = udn.GetNetworkScopedLoadBalancerName(tt.expected[idx].Name)
				}
				actual = buildClusterLBs(tt.service, tt.configs, tt.nodeInfos, true, udn)
				assert.Equal(t, expected, actual)
			}
		})
	}
}

func Test_buildPerNodeLBs(t *testing.T) {
	oldClusterSubnet := globalconfig.Default.ClusterSubnets
	oldGwMode := globalconfig.Gateway.Mode
	oldServiceCIDRs := globalconfig.Kubernetes.ServiceCIDRs
	oldIPv4Mode := globalconfig.IPv4Mode
	defer func() {
		globalconfig.IPv4Mode = oldIPv4Mode
		globalconfig.Gateway.Mode = oldGwMode
		globalconfig.Default.ClusterSubnets = oldClusterSubnet
		globalconfig.Kubernetes.ServiceCIDRs = oldServiceCIDRs
	}()

	_, cidr4, _ := net.ParseCIDR("10.128.0.0/16")
	_, cidr6, _ := net.ParseCIDR("fe00::/64")
	globalconfig.Default.ClusterSubnets = []globalconfig.CIDRNetworkEntry{{CIDR: cidr4, HostSubnetLength: 26}, {CIDR: cidr6, HostSubnetLength: 26}}
	_, svcCIDRv4, _ := net.ParseCIDR("192.168.0.0/24")
	_, svcCIDRv6, _ := net.ParseCIDR("fd92::0/80")

	globalconfig.Kubernetes.ServiceCIDRs = []*net.IPNet{svcCIDRv4}
	globalconfig.IPv4Mode = true

	name := "foo"
	namespace := "testns"

	l3UDN, err := getSampleUDNNetInfo(namespace, "layer3")
	require.NoError(t, err)
	l2UDN, err := getSampleUDNNetInfo(namespace, "layer2")
	require.NoError(t, err)
	udnNetworks := []util.NetInfo{l3UDN, l2UDN}

	defaultService := &corev1.Service{
		ObjectMeta: metav1.ObjectMeta{Name: name, Namespace: namespace},
		Spec: corev1.ServiceSpec{
			Type: corev1.ServiceTypeClusterIP,
		},
	}

	defaultNodes := []nodeInfo{
		{
			name:               nodeA,
			l3gatewayAddresses: []net.IP{net.ParseIP("10.0.0.1")},
			hostAddresses:      []net.IP{net.ParseIP("10.0.0.1"), net.ParseIP("10.0.0.111")},
			gatewayRouterName:  "gr-node-a",
			switchName:         "switch-node-a",
			podSubnets:         []net.IPNet{{IP: net.ParseIP("10.128.0.0"), Mask: net.CIDRMask(24, 32)}},
		},
		{
			name:               nodeB,
			l3gatewayAddresses: []net.IP{net.ParseIP("10.0.0.2")},
			hostAddresses:      []net.IP{net.ParseIP("10.0.0.2")},
			gatewayRouterName:  "gr-node-b",
			switchName:         "switch-node-b",
			podSubnets:         []net.IPNet{{IP: net.ParseIP("10.128.1.0"), Mask: net.CIDRMask(24, 32)}},
		},
	}

	defaultNodesV6 := []nodeInfo{
		{
			name:               nodeA,
			l3gatewayAddresses: []net.IP{net.ParseIP("fd00::1")},
			hostAddresses:      []net.IP{net.ParseIP("fd00::1"), net.ParseIP("fd00::111")},
			gatewayRouterName:  "gr-node-a",
			switchName:         "switch-node-a",
			podSubnets:         []net.IPNet{{IP: net.ParseIP("fe00:0:0:0:1::0"), Mask: net.CIDRMask(64, 64)}},
		},
		{
			name:               nodeB,
			l3gatewayAddresses: []net.IP{net.ParseIP("fd00::2")},
			hostAddresses:      []net.IP{net.ParseIP("fd00::2")},
			gatewayRouterName:  "gr-node-b",
			switchName:         "switch-node-b",
			podSubnets:         []net.IPNet{{IP: net.ParseIP("fe00:0:0:0:2::0"), Mask: net.CIDRMask(64, 64)}},
		},
	}

	defaultOpts := LBOpts{Reject: true}

	//defaultRouters := []string{"gr-node-a", "gr-node-b"}
	//defaultSwitches := []string{"switch-node-a", "switch-node-b"}

	tc := []struct {
		name           string
		service        *corev1.Service
		configs        []lbConfig
		expectedShared []LB
		expectedLocal  []LB
	}{
		{
			name:    "host-network pod",
			service: defaultService,
			configs: []lbConfig{
				{
					vips:     []string{"1.2.3.4"},
					protocol: corev1.ProtocolTCP,
					inport:   80,
					clusterEndpoints: lbEndpoints{
						V4IPs: []string{"10.0.0.1"},
						Port:  8080,
					},
					nodeEndpoints: map[string]lbEndpoints{
						nodeA: {
							V4IPs: []string{"10.0.0.1"},
							Port:  8080,
						},
					},
				},
			},
			expectedShared: []LB{
				{
					Name:        "Service_testns/foo_TCP_node_router_node-a",
					ExternalIDs: loadBalancerExternalIDs(namespacedServiceName(namespace, name)),
					Routers:     []string{"gr-node-a"},
					Protocol:    "TCP",
					Rules: []LBRule{
						{
							Source:  Addr{IP: "1.2.3.4", Port: 80},
							Targets: []Addr{{IP: "169.254.169.2", Port: 8080}},
						},
					},
					Opts: defaultOpts,
				},
				{
					Name:        "Service_testns/foo_TCP_node_switch_node-a_merged",
					ExternalIDs: loadBalancerExternalIDs(namespacedServiceName(namespace, name)),
					Routers:     []string{"gr-node-b"},
					Switches:    []string{"switch-node-a", "switch-node-b"},
					Protocol:    "TCP",
					Rules: []LBRule{
						{
							Source:  Addr{IP: "1.2.3.4", Port: 80},
							Targets: []Addr{{IP: "10.0.0.1", Port: 8080}},
						},
					},
					Opts: defaultOpts,
				},
			},
		},
		{
			name:    "nodeport service, standard pod",
			service: defaultService,
			configs: []lbConfig{
				{
					vips:     []string{"node"},
					protocol: corev1.ProtocolTCP,
					inport:   80,
					clusterEndpoints: lbEndpoints{
						V4IPs: []string{"10.128.0.2"},
						Port:  8080,
					},
					nodeEndpoints: map[string]lbEndpoints{
						nodeA: {V4IPs: []string{"10.128.0.2"}, Port: 8080},
					},
				},
			},
			expectedShared: []LB{
				{
					Name:        "Service_testns/foo_TCP_node_router+switch_node-a",
					ExternalIDs: loadBalancerExternalIDs(namespacedServiceName(namespace, name)),
					Routers:     []string{"gr-node-a"},
					Switches:    []string{"switch-node-a"},
					Protocol:    "TCP",
					Rules: []LBRule{
						{
							Source:  Addr{IP: "10.0.0.1", Port: 80},
							Targets: []Addr{{IP: "10.128.0.2", Port: 8080}},
						},
						{
							Source:  Addr{IP: "10.0.0.111", Port: 80},
							Targets: []Addr{{IP: "10.128.0.2", Port: 8080}},
						},
					},
					Opts: defaultOpts,
				},
				{
					Name:        "Service_testns/foo_TCP_node_router+switch_node-b",
					ExternalIDs: loadBalancerExternalIDs(namespacedServiceName(namespace, name)),
					Routers:     []string{"gr-node-b"},
					Switches:    []string{"switch-node-b"},
					Protocol:    "TCP",
					Rules: []LBRule{
						{
							Source:  Addr{IP: "10.0.0.2", Port: 80},
							Targets: []Addr{{IP: "10.128.0.2", Port: 8080}},
						},
					},
					Opts: defaultOpts,
				},
			},
			expectedLocal: []LB{
				{
					Name:        "Service_testns/foo_TCP_node_router+switch_node-a",
					ExternalIDs: loadBalancerExternalIDs(namespacedServiceName(namespace, name)),
					Routers:     []string{"gr-node-a"},
					Switches:    []string{"switch-node-a"},
					Protocol:    "TCP",
					Rules: []LBRule{
						{
							Source:  Addr{IP: "10.0.0.1", Port: 80},
							Targets: []Addr{{IP: "10.128.0.2", Port: 8080}},
						},
						{
							Source:  Addr{IP: "10.0.0.111", Port: 80},
							Targets: []Addr{{IP: "10.128.0.2", Port: 8080}},
						},
					},
					Opts: defaultOpts,
				},
				{
					Name:        "Service_testns/foo_TCP_node_router+switch_node-b",
					ExternalIDs: loadBalancerExternalIDs(namespacedServiceName(namespace, name)),
					Routers:     []string{"gr-node-b"},
					Switches:    []string{"switch-node-b"},
					Protocol:    "TCP",
					Rules: []LBRule{
						{
							Source:  Addr{IP: "10.0.0.2", Port: 80},
							Targets: []Addr{{IP: "10.128.0.2", Port: 8080}},
						},
					},
					Opts: defaultOpts,
				},
			},
		},
		{
			name:    "nodeport service, host-network pod",
			service: defaultService,
			configs: []lbConfig{
				{
					vips:     []string{"192.168.0.1"},
					protocol: corev1.ProtocolTCP,
					inport:   80,
					clusterEndpoints: lbEndpoints{
						V4IPs: []string{"10.0.0.1"},
						Port:  8080,
					},
					nodeEndpoints: map[string]lbEndpoints{
						nodeA: {
							V4IPs: []string{"10.0.0.1"},
							Port:  8080,
						},
					},
				},
				{
					vips:     []string{"node"},
					protocol: corev1.ProtocolTCP,
					inport:   80,
					clusterEndpoints: lbEndpoints{
						V4IPs: []string{"10.0.0.1"},
						Port:  8080,
					},
					nodeEndpoints: map[string]lbEndpoints{
						nodeA: {
							V4IPs: []string{"10.0.0.1"},
							Port:  8080,
						},
					},
				},
			},
			expectedShared: []LB{
				{
					Name:        "Service_testns/foo_TCP_node_router_node-a",
					ExternalIDs: loadBalancerExternalIDs(namespacedServiceName(namespace, name)),
					Routers:     []string{"gr-node-a"},
					Protocol:    "TCP",
					Rules: []LBRule{
						{
							Source:  Addr{IP: "192.168.0.1", Port: 80},
							Targets: []Addr{{IP: "169.254.169.2", Port: 8080}},
						},
						{
							Source:  Addr{IP: "10.0.0.1", Port: 80},
							Targets: []Addr{{IP: "169.254.169.2", Port: 8080}},
						},
						{
							Source:  Addr{IP: "10.0.0.111", Port: 80},
							Targets: []Addr{{IP: "169.254.169.2", Port: 8080}},
						},
					},
					Opts: defaultOpts,
				},
				{
					Name:        "Service_testns/foo_TCP_node_switch_node-a",
					ExternalIDs: loadBalancerExternalIDs(namespacedServiceName(namespace, name)),
					Switches:    []string{"switch-node-a"},
					Protocol:    "TCP",
					Rules: []LBRule{
						{
							Source:  Addr{IP: "192.168.0.1", Port: 80},
							Targets: []Addr{{IP: "10.0.0.1", Port: 8080}},
						},
						{
							Source:  Addr{IP: "10.0.0.1", Port: 80},
							Targets: []Addr{{IP: "10.0.0.1", Port: 8080}},
						},
						{
							Source:  Addr{IP: "10.0.0.111", Port: 80},
							Targets: []Addr{{IP: "10.0.0.1", Port: 8080}},
						},
					},
					Opts: defaultOpts,
				},
				{
					Name:        "Service_testns/foo_TCP_node_router+switch_node-b",
					ExternalIDs: loadBalancerExternalIDs(namespacedServiceName(namespace, name)),
					Routers:     []string{"gr-node-b"},
					Switches:    []string{"switch-node-b"},
					Protocol:    "TCP",
					Rules: []LBRule{
						{
							Source:  Addr{IP: "192.168.0.1", Port: 80},
							Targets: []Addr{{IP: "10.0.0.1", Port: 8080}},
						},
						{
							Source:  Addr{IP: "10.0.0.2", Port: 80},
							Targets: []Addr{{IP: "10.0.0.1", Port: 8080}},
						},
					},
					Opts: defaultOpts,
				},
			},
			expectedLocal: []LB{
				{
					Name:        "Service_testns/foo_TCP_node_router_node-a",
					ExternalIDs: loadBalancerExternalIDs(namespacedServiceName(namespace, name)),
					Routers:     []string{"gr-node-a"},
					Protocol:    "TCP",
					Rules: []LBRule{
						{
							Source:  Addr{IP: "192.168.0.1", Port: 80},
							Targets: []Addr{{IP: "169.254.169.2", Port: 8080}},
						},
						{
							Source:  Addr{IP: "10.0.0.1", Port: 80},
							Targets: []Addr{{IP: "169.254.169.2", Port: 8080}},
						},
						{
							Source:  Addr{IP: "10.0.0.111", Port: 80},
							Targets: []Addr{{IP: "169.254.169.2", Port: 8080}},
						},
					},
					Opts: defaultOpts,
				},
				{
					Name:        "Service_testns/foo_TCP_node_switch_node-a",
					ExternalIDs: loadBalancerExternalIDs(namespacedServiceName(namespace, name)),
					Switches:    []string{"switch-node-a"},
					Protocol:    "TCP",
					Rules: []LBRule{
						{
							Source:  Addr{IP: "192.168.0.1", Port: 80},
							Targets: []Addr{{IP: "10.0.0.1", Port: 8080}},
						},
						{
							Source:  Addr{IP: "10.0.0.1", Port: 80},
							Targets: []Addr{{IP: "10.0.0.1", Port: 8080}},
						},
						{
							Source:  Addr{IP: "10.0.0.111", Port: 80},
							Targets: []Addr{{IP: "10.0.0.1", Port: 8080}},
						},
					},
					Opts: defaultOpts,
				},
				{
					Name:        "Service_testns/foo_TCP_node_router+switch_node-b",
					ExternalIDs: loadBalancerExternalIDs(namespacedServiceName(namespace, name)),
					Routers:     []string{"gr-node-b"},
					Switches:    []string{"switch-node-b"},
					Protocol:    "TCP",
					Rules: []LBRule{
						{
							Source:  Addr{IP: "192.168.0.1", Port: 80},
							Targets: []Addr{{IP: "10.0.0.1", Port: 8080}},
						},
						{
							Source:  Addr{IP: "10.0.0.2", Port: 80},
							Targets: []Addr{{IP: "10.0.0.1", Port: 8080}},
						},
					},
					Opts: defaultOpts,
				},
			},
		},
		{
			// The most complicated case
			name:    "nodeport service, host-network pod, ExternalTrafficPolicy=local",
			service: defaultService,
			configs: []lbConfig{
				{
					vips:     []string{"192.168.0.1"},
					protocol: corev1.ProtocolTCP,
					inport:   80,
					clusterEndpoints: lbEndpoints{
						V4IPs: []string{"10.0.0.1"},
						Port:  8080,
					},
					nodeEndpoints: map[string]lbEndpoints{
						nodeA: {
							V4IPs: []string{"10.0.0.1"},
							Port:  8080,
						},
					},
				},
				{
					vips:                 []string{"node"},
					protocol:             corev1.ProtocolTCP,
					inport:               80,
					externalTrafficLocal: true,
					hasNodePort:          true,
					clusterEndpoints: lbEndpoints{
						V4IPs: []string{"10.0.0.1"},
						Port:  8080,
					},
					nodeEndpoints: map[string]lbEndpoints{
						nodeA: {
							V4IPs: []string{"10.0.0.1"},
							Port:  8080,
						},
					},
				},
			},
			expectedShared: []LB{
				// node-a has endpoints: 3 load balancers
				// router clusterip
				// router nodeport
				// switch clusterip + nodeport
				{
					Name:        "Service_testns/foo_TCP_node_router_node-a",
					ExternalIDs: loadBalancerExternalIDs(namespacedServiceName(namespace, name)),
					Routers:     []string{"gr-node-a"},
					Protocol:    "TCP",
					Rules: []LBRule{
						{
							Source:  Addr{IP: "192.168.0.1", Port: 80},
							Targets: []Addr{{IP: "169.254.169.2", Port: 8080}},
						},
					},
					Opts: defaultOpts,
				},
				{
					Name:        "Service_testns/foo_TCP_node_local_router_node-a",
					ExternalIDs: loadBalancerExternalIDs(namespacedServiceName(namespace, name)),
					Routers:     []string{"gr-node-a"},
					Opts:        LBOpts{SkipSNAT: true, Reject: true},
					Protocol:    "TCP",
					Rules: []LBRule{
						{
							Source:  Addr{IP: "10.0.0.1", Port: 80},
							Targets: []Addr{{IP: "169.254.169.2", Port: 8080}},
						},
						{
							Source:  Addr{IP: "10.0.0.111", Port: 80},
							Targets: []Addr{{IP: "169.254.169.2", Port: 8080}},
						},
					},
				},
				{
					Name:        "Service_testns/foo_TCP_node_switch_node-a",
					ExternalIDs: loadBalancerExternalIDs(namespacedServiceName(namespace, name)),
					Switches:    []string{"switch-node-a"},
					Protocol:    "TCP",
					Rules: []LBRule{
						{
							Source:  Addr{IP: "192.168.0.1", Port: 80},
							Targets: []Addr{{IP: "10.0.0.1", Port: 8080}},
						},
						{
							Source:  Addr{IP: "169.254.169.3", Port: 80},
							Targets: []Addr{{IP: "10.0.0.1", Port: 8080}},
						},
						{
							Source:  Addr{IP: "10.0.0.1", Port: 80},
							Targets: []Addr{{IP: "10.0.0.1", Port: 8080}},
						},
						{
							Source:  Addr{IP: "169.254.169.3", Port: 80},
							Targets: []Addr{{IP: "10.0.0.1", Port: 8080}},
						},
						{
							Source:  Addr{IP: "10.0.0.111", Port: 80},
							Targets: []Addr{{IP: "10.0.0.1", Port: 8080}},
						},
					},
					Opts: defaultOpts,
				},

				// node-b has no endpoint, 3 lbs
				// router clusterip
				// router nodeport = empty
				// switch clusterip + nodeport
				{
					Name:        "Service_testns/foo_TCP_node_router_node-b",
					ExternalIDs: loadBalancerExternalIDs(namespacedServiceName(namespace, name)),
					Routers:     []string{"gr-node-b"},
					Protocol:    "TCP",
					Rules: []LBRule{
						{
							Source:  Addr{IP: "192.168.0.1", Port: 80},
							Targets: []Addr{{IP: "10.0.0.1", Port: 8080}},
						},
						{
							Source:  Addr{IP: "10.0.0.2", Port: 80},
							Targets: []Addr{},
						},
					},
					Opts: defaultOpts,
				},
				{
					Name:        "Service_testns/foo_TCP_node_switch_node-b",
					ExternalIDs: loadBalancerExternalIDs(namespacedServiceName(namespace, name)),
					Switches:    []string{"switch-node-b"},
					Protocol:    "TCP",
					Rules: []LBRule{
						{
							Source:  Addr{IP: "192.168.0.1", Port: 80},
							Targets: []Addr{{IP: "10.0.0.1", Port: 8080}},
						},
						{
							Source:  Addr{IP: "169.254.169.3", Port: 80},
							Targets: []Addr{},
						},
						{
							Source:  Addr{IP: "10.0.0.2", Port: 80},
							Targets: []Addr{{IP: "10.0.0.1", Port: 8080}},
						},
					},
					Opts: defaultOpts,
				},
			},
		},
		{
			name:    "clusterIP + externalIP service, standard pods, InternalTrafficPolicy=local",
			service: defaultService,
			configs: []lbConfig{
				{
					vips:                 []string{"192.168.0.1"}, // clusterIP config
					protocol:             corev1.ProtocolTCP,
					inport:               80,
					internalTrafficLocal: true,
					clusterEndpoints: lbEndpoints{
						V4IPs: []string{"10.128.0.1", "10.128.1.1"},
						Port:  8080,
					},
					nodeEndpoints: map[string]lbEndpoints{
						nodeA: {
							V4IPs: []string{"10.128.0.1"},
							Port:  8080,
						},
						nodeB: {
							V4IPs: []string{"10.128.1.1"},
							Port:  8080,
						},
					},
				},
				{
					vips:     []string{"1.2.3.4"}, // externalIP config
					protocol: corev1.ProtocolTCP,
					inport:   80,
					clusterEndpoints: lbEndpoints{
						V4IPs: []string{"10.128.0.1", "10.128.1.1"},
						Port:  8080,
					},
					nodeEndpoints: map[string]lbEndpoints{
						nodeA: {
							V4IPs: []string{"10.128.0.1"},
							Port:  8080,
						},
						nodeB: {
							V4IPs: []string{"10.128.1.1"},
							Port:  8080,
						},
					},
				},
			},
			expectedShared: []LB{
				{
					Name:        "Service_testns/foo_TCP_node_router_node-a_merged",
					ExternalIDs: loadBalancerExternalIDs(namespacedServiceName(namespace, name)),
					Routers:     []string{"gr-node-a", "gr-node-b"},
					Protocol:    "TCP",
					Rules: []LBRule{
						{
							Source:  Addr{IP: "192.168.0.1", Port: 80},
							Targets: []Addr{{IP: "10.128.0.1", Port: 8080}, {IP: "10.128.1.1", Port: 8080}}, // no filtering on GR LBs for ITP=local
						},
						{
							Source:  Addr{IP: "1.2.3.4", Port: 80},
							Targets: []Addr{{IP: "10.128.0.1", Port: 8080}, {IP: "10.128.1.1", Port: 8080}},
						},
					},
					Opts: defaultOpts,
				},
				{
					Name:        "Service_testns/foo_TCP_node_switch_node-a",
					ExternalIDs: loadBalancerExternalIDs(namespacedServiceName(namespace, name)),
					Switches:    []string{"switch-node-a"},
					Protocol:    "TCP",
					Rules: []LBRule{
						{
							Source:  Addr{IP: "192.168.0.1", Port: 80},
							Targets: []Addr{{IP: "10.128.0.1", Port: 8080}}, // filters out the ep present only on node-a
						},
						{
							Source:  Addr{IP: "1.2.3.4", Port: 80},
							Targets: []Addr{{IP: "10.128.0.1", Port: 8080}, {IP: "10.128.1.1", Port: 8080}}, // ITP is only applicable for clusterIPs
						},
					},
					Opts: defaultOpts,
				},
				{
					Name:        "Service_testns/foo_TCP_node_switch_node-b",
					ExternalIDs: loadBalancerExternalIDs(namespacedServiceName(namespace, name)),
					Switches:    []string{"switch-node-b"},
					Protocol:    "TCP",
					Rules: []LBRule{
						{
							Source:  Addr{IP: "192.168.0.1", Port: 80},
							Targets: []Addr{{IP: "10.128.1.1", Port: 8080}}, // filters out the ep present only on node-b
						},
						{
							Source:  Addr{IP: "1.2.3.4", Port: 80},
							Targets: []Addr{{IP: "10.128.0.1", Port: 8080}, {IP: "10.128.1.1", Port: 8080}}, // ITP is only applicable for clusterIPs
						},
					},
					Opts: defaultOpts,
				},
			},
			expectedLocal: []LB{
				{
					Name:        "Service_testns/foo_TCP_node_router_node-a_merged",
					ExternalIDs: loadBalancerExternalIDs(namespacedServiceName(namespace, name)),
					Routers:     []string{"gr-node-a", "gr-node-b"},
					Protocol:    "TCP",
					Rules: []LBRule{
						{
							Source:  Addr{IP: "192.168.0.1", Port: 80},
							Targets: []Addr{{IP: "10.128.0.1", Port: 8080}, {IP: "10.128.1.1", Port: 8080}}, // no filtering on GR LBs for ITP=local
						},
						{
							Source:  Addr{IP: "1.2.3.4", Port: 80},
							Targets: []Addr{{IP: "10.128.0.1", Port: 8080}, {IP: "10.128.1.1", Port: 8080}},
						},
					},
					Opts: defaultOpts,
				},
				{
					Name:        "Service_testns/foo_TCP_node_switch_node-a",
					ExternalIDs: loadBalancerExternalIDs(namespacedServiceName(namespace, name)),
					Switches:    []string{"switch-node-a"},
					Protocol:    "TCP",
					Rules: []LBRule{
						{
							Source:  Addr{IP: "192.168.0.1", Port: 80},
							Targets: []Addr{{IP: "10.128.0.1", Port: 8080}}, // filters out the ep present only on node-a
						},
						{
							Source:  Addr{IP: "1.2.3.4", Port: 80},
							Targets: []Addr{{IP: "10.128.0.1", Port: 8080}, {IP: "10.128.1.1", Port: 8080}}, // ITP is only applicable for clusterIPs
						},
					},
					Opts: defaultOpts,
				},
				{
					Name:        "Service_testns/foo_TCP_node_switch_node-b",
					ExternalIDs: loadBalancerExternalIDs(namespacedServiceName(namespace, name)),
					Switches:    []string{"switch-node-b"},
					Protocol:    "TCP",
					Rules: []LBRule{
						{
							Source:  Addr{IP: "192.168.0.1", Port: 80},
							Targets: []Addr{{IP: "10.128.1.1", Port: 8080}}, // filters out the ep present only on node-b
						},
						{
							Source:  Addr{IP: "1.2.3.4", Port: 80},
							Targets: []Addr{{IP: "10.128.0.1", Port: 8080}, {IP: "10.128.1.1", Port: 8080}}, // ITP is only applicable for clusterIPs
						},
					},
					Opts: defaultOpts,
				},
			},
		},
		{
			name:    "clusterIP + externalIP service, host-networked pods, InternalTrafficPolicy=local",
			service: defaultService,
			configs: []lbConfig{
				{
					vips:                 []string{"192.168.0.1"}, // clusterIP config
					protocol:             corev1.ProtocolTCP,
					inport:               80,
					internalTrafficLocal: true,
					clusterEndpoints: lbEndpoints{
						V4IPs: []string{"10.0.0.1", "10.0.0.2"},
						Port:  8080,
					},
					nodeEndpoints: map[string]lbEndpoints{
						nodeA: {
							V4IPs: []string{"10.0.0.1"},
							Port:  8080,
						},
						nodeB: {
							V4IPs: []string{"10.0.0.2"},
							Port:  8080,
						},
					},
				},
				{
					vips:     []string{"1.2.3.4"}, // externalIP config
					protocol: corev1.ProtocolTCP,
					inport:   80,
					clusterEndpoints: lbEndpoints{
						V4IPs: []string{"10.0.0.1", "10.0.0.2"},
						Port:  8080,
					},
					nodeEndpoints: map[string]lbEndpoints{
						nodeA: {
							V4IPs: []string{"10.0.0.1"},
							Port:  8080,
						},
						nodeB: {
							V4IPs: []string{"10.0.0.2"},
							Port:  8080,
						},
					},
				},
			},
			expectedShared: []LB{
				{
					Name:        "Service_testns/foo_TCP_node_router_node-a",
					ExternalIDs: loadBalancerExternalIDs(namespacedServiceName(namespace, name)),
					Routers:     []string{"gr-node-a"},
					Protocol:    "TCP",
					Rules: []LBRule{
						{
							Source:  Addr{IP: "192.168.0.1", Port: 80},
							Targets: []Addr{{IP: "169.254.169.2", Port: 8080}, {IP: "10.0.0.2", Port: 8080}}, // no filtering on GR LBs for ITP=local
						},
						{
							Source:  Addr{IP: "1.2.3.4", Port: 80},
							Targets: []Addr{{IP: "169.254.169.2", Port: 8080}, {IP: "10.0.0.2", Port: 8080}},
						},
					},
					Opts: defaultOpts,
				},
				{
					Name:        "Service_testns/foo_TCP_node_switch_node-a",
					ExternalIDs: loadBalancerExternalIDs(namespacedServiceName(namespace, name)),
					Switches:    []string{"switch-node-a"},
					Protocol:    "TCP",
					Rules: []LBRule{
						{
							Source:  Addr{IP: "192.168.0.1", Port: 80},
							Targets: []Addr{{IP: "10.0.0.1", Port: 8080}}, // filters out the ep present only on node-a
						},
						{
							Source:  Addr{IP: "1.2.3.4", Port: 80},
							Targets: []Addr{{IP: "10.0.0.1", Port: 8080}, {IP: "10.0.0.2", Port: 8080}}, // ITP is only applicable for clusterIPs
						},
					},
					Opts: defaultOpts,
				},
				{
					Name:        "Service_testns/foo_TCP_node_router_node-b",
					ExternalIDs: loadBalancerExternalIDs(namespacedServiceName(namespace, name)),
					Routers:     []string{"gr-node-b"},
					Protocol:    "TCP",
					Rules: []LBRule{
						{
							Source:  Addr{IP: "192.168.0.1", Port: 80},
							Targets: []Addr{{IP: "10.0.0.1", Port: 8080}, {IP: "169.254.169.2", Port: 8080}}, // no filtering on GR LBs for ITP=local
						},
						{
							Source:  Addr{IP: "1.2.3.4", Port: 80},
							Targets: []Addr{{IP: "10.0.0.1", Port: 8080}, {IP: "169.254.169.2", Port: 8080}},
						},
					},
					Opts: defaultOpts,
				},
				{
					Name:        "Service_testns/foo_TCP_node_switch_node-b",
					ExternalIDs: loadBalancerExternalIDs(namespacedServiceName(namespace, name)),
					Switches:    []string{"switch-node-b"},
					Protocol:    "TCP",
					Rules: []LBRule{
						{
							Source:  Addr{IP: "192.168.0.1", Port: 80},
							Targets: []Addr{{IP: "10.0.0.2", Port: 8080}}, // filters out the ep present only on node-b
						},
						{
							Source:  Addr{IP: "1.2.3.4", Port: 80},
							Targets: []Addr{{IP: "10.0.0.1", Port: 8080}, {IP: "10.0.0.2", Port: 8080}}, // ITP is only applicable for clusterIPs
						},
					},
					Opts: defaultOpts,
				},
			},
			expectedLocal: []LB{
				{
					Name:        "Service_testns/foo_TCP_node_router_node-a",
					ExternalIDs: loadBalancerExternalIDs(namespacedServiceName(namespace, name)),
					Routers:     []string{"gr-node-a"},
					Protocol:    "TCP",
					Rules: []LBRule{
						{
							Source:  Addr{IP: "192.168.0.1", Port: 80},
							Targets: []Addr{{IP: "169.254.169.2", Port: 8080}, {IP: "10.0.0.2", Port: 8080}}, // no filtering on GR LBs for ITP=local
						},
						{
							Source:  Addr{IP: "1.2.3.4", Port: 80},
							Targets: []Addr{{IP: "169.254.169.2", Port: 8080}, {IP: "10.0.0.2", Port: 8080}},
						},
					},
					Opts: defaultOpts,
				},
				{
					Name:        "Service_testns/foo_TCP_node_switch_node-a",
					ExternalIDs: loadBalancerExternalIDs(namespacedServiceName(namespace, name)),
					Switches:    []string{"switch-node-a"},
					Protocol:    "TCP",
					Rules: []LBRule{
						{
							Source:  Addr{IP: "192.168.0.1", Port: 80},
							Targets: []Addr{{IP: "10.0.0.1", Port: 8080}}, // filters out the ep present only on node-a
						},
						{
							Source:  Addr{IP: "1.2.3.4", Port: 80},
							Targets: []Addr{{IP: "10.0.0.1", Port: 8080}, {IP: "10.0.0.2", Port: 8080}}, // ITP is only applicable for clusterIPs
						},
					},
					Opts: defaultOpts,
				},
				{
					Name:        "Service_testns/foo_TCP_node_router_node-b",
					ExternalIDs: loadBalancerExternalIDs(namespacedServiceName(namespace, name)),
					Routers:     []string{"gr-node-b"},
					Protocol:    "TCP",
					Rules: []LBRule{
						{
							Source:  Addr{IP: "192.168.0.1", Port: 80},
							Targets: []Addr{{IP: "10.0.0.1", Port: 8080}, {IP: "169.254.169.2", Port: 8080}}, // no filtering on GR LBs for ITP=local
						},
						{
							Source:  Addr{IP: "1.2.3.4", Port: 80},
							Targets: []Addr{{IP: "10.0.0.1", Port: 8080}, {IP: "169.254.169.2", Port: 8080}},
						},
					},
					Opts: defaultOpts,
				},
				{
					Name:        "Service_testns/foo_TCP_node_switch_node-b",
					ExternalIDs: loadBalancerExternalIDs(namespacedServiceName(namespace, name)),
					Switches:    []string{"switch-node-b"},
					Protocol:    "TCP",
					Rules: []LBRule{
						{
							Source:  Addr{IP: "192.168.0.1", Port: 80},
							Targets: []Addr{{IP: "10.0.0.2", Port: 8080}}, // filters out the ep present only on node-b
						},
						{
							Source:  Addr{IP: "1.2.3.4", Port: 80},
							Targets: []Addr{{IP: "10.0.0.1", Port: 8080}, {IP: "10.0.0.2", Port: 8080}}, // ITP is only applicable for clusterIPs
						},
					},
					Opts: defaultOpts,
				},
			},
		},
		{
			// Another complicated case
			name:    "clusterIP + nodeport service, host-network pod, ExternalTrafficPolicy=local, InternalTrafficPolicy=local",
			service: defaultService,
			configs: []lbConfig{
				{
					vips:                 []string{"192.168.0.1"}, // clusterIP config
					protocol:             corev1.ProtocolTCP,
					inport:               80,
					internalTrafficLocal: true,
					externalTrafficLocal: false, // ETP is applicable only to nodePorts and LBs
					clusterEndpoints: lbEndpoints{
						V4IPs: []string{"10.0.0.1"},
						Port:  8080,
					},
					nodeEndpoints: map[string]lbEndpoints{
						nodeA: {
							V4IPs: []string{"10.0.0.1"}, // only one ep on node-a
							Port:  8080,
						},
					},
				},
				{
					vips:                 []string{"node"}, // nodePort config
					protocol:             corev1.ProtocolTCP,
					inport:               34345,
					externalTrafficLocal: true,
					internalTrafficLocal: false, // ITP is applicable only to clusterIPs
					hasNodePort:          true,
					clusterEndpoints: lbEndpoints{
						V4IPs: []string{"10.0.0.1"},
						Port:  8080,
					},
					nodeEndpoints: map[string]lbEndpoints{
						nodeA: {
							V4IPs: []string{"10.0.0.1"}, // only one ep on node-a
							Port:  8080,
						},
					},
				},
			},
			expectedShared: []LB{
				{
					Name:        "Service_testns/foo_TCP_node_router_node-a",
					ExternalIDs: loadBalancerExternalIDs(namespacedServiceName(namespace, name)),
					Routers:     []string{"gr-node-a"},
					Protocol:    "TCP",
					Rules: []LBRule{
						{
							Source:  Addr{IP: "192.168.0.1", Port: 80},
							Targets: []Addr{{IP: "169.254.169.2", Port: 8080}}, // we don't filter clusterIPs at GR for ETP/ITP=local
						},
					},
					Opts: defaultOpts,
				},
				{
					Name:        "Service_testns/foo_TCP_node_local_router_node-a",
					ExternalIDs: loadBalancerExternalIDs(namespacedServiceName(namespace, name)),
					Routers:     []string{"gr-node-a"},
					Opts:        LBOpts{SkipSNAT: true, Reject: true},
					Protocol:    "TCP",
					Rules: []LBRule{
						{
							Source:  Addr{IP: "10.0.0.1", Port: 34345},
							Targets: []Addr{{IP: "169.254.169.2", Port: 8080}}, // special skip_snat=true LB for ETP=local; used in SGW mode
						},
						{
							Source:  Addr{IP: "10.0.0.111", Port: 34345},
							Targets: []Addr{{IP: "169.254.169.2", Port: 8080}},
						},
					},
				},
				{
					Name:        "Service_testns/foo_TCP_node_switch_node-a",
					ExternalIDs: loadBalancerExternalIDs(namespacedServiceName(namespace, name)),
					Switches:    []string{"switch-node-a"},
					Protocol:    "TCP",
					Rules: []LBRule{
						{
							Source:  Addr{IP: "192.168.0.1", Port: 80},
							Targets: []Addr{{IP: "10.0.0.1", Port: 8080}}, // filter out eps only on node-a for clusterIP
						},
						{
							Source:  Addr{IP: "169.254.169.3", Port: 34345}, // add special masqueradeIP VIP for nodePort/LB traffic coming from node via mp0 when ETP=local
							Targets: []Addr{{IP: "10.0.0.1", Port: 8080}},   // filter out eps only on node-a for nodePorts
						},
						{
							Source:  Addr{IP: "10.0.0.1", Port: 34345},
							Targets: []Addr{{IP: "10.0.0.1", Port: 8080}},
						},
						{
							Source:  Addr{IP: "169.254.169.3", Port: 34345},
							Targets: []Addr{{IP: "10.0.0.1", Port: 8080}},
						},
						{
							Source:  Addr{IP: "10.0.0.111", Port: 34345},
							Targets: []Addr{{IP: "10.0.0.1", Port: 8080}}, // don't filter out eps for nodePorts on switches when ETP=local
						},
					},
					Opts: defaultOpts,
				},
				{
					Name:        "Service_testns/foo_TCP_node_router_node-b",
					ExternalIDs: loadBalancerExternalIDs(namespacedServiceName(namespace, name)),
					Routers:     []string{"gr-node-b"},
					Protocol:    "TCP",
					Rules: []LBRule{
						{
							Source:  Addr{IP: "192.168.0.1", Port: 80},
							Targets: []Addr{{IP: "10.0.0.1", Port: 8080}}, // we don't filter clusterIPs at GR for ETP/ITP=local
						},
						{
							Source:  Addr{IP: "10.0.0.2", Port: 34345},
							Targets: []Addr{}, // filter out eps only on node-b for nodePort on GR when ETP=local
						},
					},
					Opts: defaultOpts,
				},
				{
					Name:        "Service_testns/foo_TCP_node_switch_node-b",
					ExternalIDs: loadBalancerExternalIDs(namespacedServiceName(namespace, name)),
					Switches:    []string{"switch-node-b"},
					Protocol:    "TCP",
					Rules: []LBRule{
						{
							Source:  Addr{IP: "192.168.0.1", Port: 80},
							Targets: []Addr{}, // filter out eps only on node-b for clusterIP
						},
						{
							Source:  Addr{IP: "169.254.169.3", Port: 34345}, // add special masqueradeIP VIP for nodePort/LB traffic coming from node via mp0 when ETP=local
							Targets: []Addr{},                               // filter out eps only on node-b for nodePorts
						},
						{
							Source:  Addr{IP: "10.0.0.2", Port: 34345},
							Targets: []Addr{{IP: "10.0.0.1", Port: 8080}}, // don't filter out eps for nodePorts on switches when ETP=local
						},
					},
					Opts: defaultOpts,
				},
			},
			expectedLocal: []LB{
				{
					Name:        "Service_testns/foo_TCP_node_router_node-a",
					ExternalIDs: loadBalancerExternalIDs(namespacedServiceName(namespace, name)),
					Routers:     []string{"gr-node-a"},
					Protocol:    "TCP",
					Rules: []LBRule{
						{
							Source:  Addr{IP: "192.168.0.1", Port: 80},
							Targets: []Addr{{IP: "169.254.169.2", Port: 8080}}, // we don't filter clusterIPs at GR for ETP/ITP=local
						},
					},
					Opts: defaultOpts,
				},
				{
					Name:        "Service_testns/foo_TCP_node_local_router_node-a",
					ExternalIDs: loadBalancerExternalIDs(namespacedServiceName(namespace, name)),
					Routers:     []string{"gr-node-a"},
					Opts:        LBOpts{SkipSNAT: true, Reject: true},
					Protocol:    "TCP",
					Rules: []LBRule{
						{
							Source:  Addr{IP: "10.0.0.1", Port: 34345},
							Targets: []Addr{{IP: "169.254.169.2", Port: 8080}}, // special skip_snat=true LB for ETP=local; used in SGW mode
						},
						{
							Source:  Addr{IP: "10.0.0.111", Port: 34345},
							Targets: []Addr{{IP: "169.254.169.2", Port: 8080}},
						},
					},
				},
				{
					Name:        "Service_testns/foo_TCP_node_switch_node-a",
					ExternalIDs: loadBalancerExternalIDs(namespacedServiceName(namespace, name)),
					Switches:    []string{"switch-node-a"},
					Protocol:    "TCP",
					Rules: []LBRule{
						{
							Source:  Addr{IP: "192.168.0.1", Port: 80},
							Targets: []Addr{{IP: "10.0.0.1", Port: 8080}}, // filter out eps only on node-a for clusterIP
						},
						{
							Source:  Addr{IP: "169.254.169.3", Port: 34345}, // add special masqueradeIP VIP for nodePort/LB traffic coming from node via mp0 when ETP=local
							Targets: []Addr{{IP: "10.0.0.1", Port: 8080}},   // filter out eps only on node-a for nodePorts
						},
						{
							Source:  Addr{IP: "10.0.0.1", Port: 34345},
							Targets: []Addr{{IP: "10.0.0.1", Port: 8080}},
						},
						{
							Source:  Addr{IP: "169.254.169.3", Port: 34345},
							Targets: []Addr{{IP: "10.0.0.1", Port: 8080}},
						},
						{
							Source:  Addr{IP: "10.0.0.111", Port: 34345},
							Targets: []Addr{{IP: "10.0.0.1", Port: 8080}}, // don't filter out eps for nodePorts on switches when ETP=local
						},
					},
					Opts: defaultOpts,
				},
				{
					Name:        "Service_testns/foo_TCP_node_router_node-b",
					ExternalIDs: loadBalancerExternalIDs(namespacedServiceName(namespace, name)),
					Routers:     []string{"gr-node-b"},
					Protocol:    "TCP",
					Rules: []LBRule{
						{
							Source:  Addr{IP: "192.168.0.1", Port: 80},
							Targets: []Addr{{IP: "10.0.0.1", Port: 8080}}, // we don't filter clusterIPs at GR for ETP/ITP=local
						},
						{
							Source:  Addr{IP: "10.0.0.2", Port: 34345},
							Targets: []Addr{}, // filter out eps only on node-b for nodePort on GR when ETP=local
						},
					},
					Opts: defaultOpts,
				},
				{
					Name:        "Service_testns/foo_TCP_node_switch_node-b",
					ExternalIDs: loadBalancerExternalIDs(namespacedServiceName(namespace, name)),
					Switches:    []string{"switch-node-b"},
					Protocol:    "TCP",
					Rules: []LBRule{
						{
							Source:  Addr{IP: "192.168.0.1", Port: 80},
							Targets: []Addr{}, // filter out eps only on node-b for clusterIP
						},
						{
							Source:  Addr{IP: "169.254.169.3", Port: 34345}, // add special masqueradeIP VIP for nodePort/LB traffic coming from node via mp0 when ETP=local
							Targets: []Addr{},                               // filter out eps only on node-b for nodePorts
						},
						{
							Source:  Addr{IP: "10.0.0.2", Port: 34345},
							Targets: []Addr{{IP: "10.0.0.1", Port: 8080}}, // don't filter out eps for nodePorts on switches when ETP=local
						},
					},
					Opts: defaultOpts,
				},
			},
		},
		// tests for endpoint selection with ExternalTrafficPolicy=local
		{
			name:    "LB service with NodePort, standard pods on different nodes, ExternalTrafficPolicy=local, both endpoints are ready",
			service: defaultService,
			configs: []lbConfig{
				{
					vips:                 []string{"node"},
					protocol:             corev1.ProtocolTCP,
					inport:               5, // nodePort
					hasNodePort:          true,
					externalTrafficLocal: true,
					clusterEndpoints: lbEndpoints{
						V4IPs: []string{"10.128.0.2", "10.128.1.2"},
						Port:  8080,
					},
					nodeEndpoints: map[string]lbEndpoints{
						nodeA: {
							V4IPs: []string{"10.128.0.2"},
							Port:  8080,
						},
						nodeB: {
							V4IPs: []string{"10.128.1.2"},
							Port:  8080,
						},
					},
				},
				{
					vips:                 []string{"4.2.2.2", "5.5.5.5"}, // externalIP + LB IP
					protocol:             corev1.ProtocolTCP,
					inport:               80,
					hasNodePort:          false,
					externalTrafficLocal: true,
					clusterEndpoints: lbEndpoints{
						V4IPs: []string{"10.128.0.2", "10.128.1.2"},
						Port:  8080,
					},
					nodeEndpoints: map[string]lbEndpoints{
						nodeA: {
							V4IPs: []string{"10.128.0.2"},
							Port:  8080,
						},
						nodeB: {
							V4IPs: []string{"10.128.1.2"},
							Port:  8080,
						},
					},
				},
			},
			expectedShared: []LB{
				{
					Name:        "Service_testns/foo_TCP_node_local_router_node-a",
					Protocol:    "TCP",
					ExternalIDs: loadBalancerExternalIDs(namespacedServiceName(namespace, name)),
					Opts:        LBOpts{SkipSNAT: true, Reject: true},

					Rules: []LBRule{
						{
							Source:  Addr{IP: "10.0.0.1", Port: 5},
							Targets: []Addr{{IP: "10.128.0.2", Port: 8080}}, // local endpoint (ready)
						},
						{
							Source:  Addr{IP: "10.0.0.111", Port: 5},
							Targets: []Addr{{IP: "10.128.0.2", Port: 8080}}, // local endpoint (ready)
						},
						{
							Source:  Addr{IP: "4.2.2.2", Port: 80},
							Targets: []Addr{{IP: "10.128.0.2", Port: 8080}}, // local endpoint (ready)
						},
						{
							Source:  Addr{IP: "5.5.5.5", Port: 80},
							Targets: []Addr{{IP: "10.128.0.2", Port: 8080}}, // local endpoint (ready)
						},
					},
					Routers: []string{"gr-node-a"},
				},
				{
					Name:        "Service_testns/foo_TCP_node_switch_node-a",
					Protocol:    "TCP",
					ExternalIDs: loadBalancerExternalIDs(namespacedServiceName(namespace, name)),
					Opts:        defaultOpts,
					Rules: []LBRule{
						{
							Source:  Addr{IP: "169.254.169.3", Port: 5},
							Targets: []Addr{{IP: "10.128.0.2", Port: 8080}},
						},
						{
							Source:  Addr{IP: "10.0.0.1", Port: 5},
							Targets: []Addr{{IP: "10.128.0.2", Port: 8080}, {IP: "10.128.1.2", Port: 8080}},
						},
						{
							Source:  Addr{IP: "169.254.169.3", Port: 5},
							Targets: []Addr{{IP: "10.128.0.2", Port: 8080}},
						},
						{
							Source:  Addr{IP: "10.0.0.111", Port: 5},
							Targets: []Addr{{IP: "10.128.0.2", Port: 8080}, {IP: "10.128.1.2", Port: 8080}},
						},
						{
							Source:  Addr{IP: "4.2.2.2", Port: 80},
							Targets: []Addr{{IP: "10.128.0.2", Port: 8080}, {IP: "10.128.1.2", Port: 8080}},
						},
						{
							Source:  Addr{IP: "5.5.5.5", Port: 80},
							Targets: []Addr{{IP: "10.128.0.2", Port: 8080}, {IP: "10.128.1.2", Port: 8080}},
						},
					},
					Switches: []string{"switch-node-a"},
				},
				{
					Name:        "Service_testns/foo_TCP_node_local_router_node-b",
					Protocol:    "TCP",
					ExternalIDs: loadBalancerExternalIDs(namespacedServiceName(namespace, name)),
					Opts:        LBOpts{SkipSNAT: true, Reject: true},
					Rules: []LBRule{
						{
							Source:  Addr{IP: "10.0.0.2", Port: 5},
							Targets: []Addr{{IP: "10.128.1.2", Port: 8080}}, // local endpoint (ready)
						},
						{
							Source:  Addr{IP: "4.2.2.2", Port: 80},
							Targets: []Addr{{IP: "10.128.1.2", Port: 8080}}, // local endpoint (ready)
						},
						{
							Source:  Addr{IP: "5.5.5.5", Port: 80},
							Targets: []Addr{{IP: "10.128.1.2", Port: 8080}}, // local endpoint (ready)
						},
					},
					Routers: []string{"gr-node-b"},
				},
				{
					Name:        "Service_testns/foo_TCP_node_switch_node-b",
					Protocol:    "TCP",
					ExternalIDs: loadBalancerExternalIDs(namespacedServiceName(namespace, name)),
					Opts:        defaultOpts,
					Rules: []LBRule{
						{
							Source:  Addr{IP: "169.254.169.3", Port: 5},
							Targets: []Addr{{IP: "10.128.1.2", Port: 8080}},
						},
						{
							Source:  Addr{IP: "10.0.0.2", Port: 5},
							Targets: []Addr{{IP: "10.128.0.2", Port: 8080}, {IP: "10.128.1.2", Port: 8080}},
						},
						{
							Source:  Addr{IP: "4.2.2.2", Port: 80},
							Targets: []Addr{{IP: "10.128.0.2", Port: 8080}, {IP: "10.128.1.2", Port: 8080}},
						},
						{
							Source:  Addr{IP: "5.5.5.5", Port: 80},
							Targets: []Addr{{IP: "10.128.0.2", Port: 8080}, {IP: "10.128.1.2", Port: 8080}},
						},
					},
					Switches: []string{"switch-node-b"},
				},
			},
		},
		{
			name:    "LB service with NodePort, standard pods on different nodes, ExternalTrafficPolicy=local, one endpoint is ready, the other one is terminating and serving",
			service: defaultService,
			configs: []lbConfig{
				{
					vips:                 []string{"node"},
					protocol:             corev1.ProtocolTCP,
					inport:               5, // nodePort
					hasNodePort:          true,
					externalTrafficLocal: true,
					clusterEndpoints: lbEndpoints{
						V4IPs: []string{"10.128.0.2"},
						Port:  8080,
					},
					nodeEndpoints: map[string]lbEndpoints{
						nodeA: {V4IPs: []string{"10.128.0.2"}, Port: 8080},
						nodeB: {V4IPs: []string{"10.128.1.2"}, Port: 8080},
					},
				},
				{
					vips:                 []string{"4.2.2.2", "5.5.5.5"}, // externalIP + LB IP
					protocol:             corev1.ProtocolTCP,
					inport:               80,
					hasNodePort:          false,
					externalTrafficLocal: true,
					clusterEndpoints: lbEndpoints{
						V4IPs: []string{"10.128.0.2"},
						Port:  8080,
					},
					nodeEndpoints: map[string]lbEndpoints{
						nodeA: {V4IPs: []string{"10.128.0.2"}, Port: 8080},
						nodeB: {V4IPs: []string{"10.128.1.2"}, Port: 8080},
					},
				},
			},
			expectedShared: []LB{
				{
					Name:        "Service_testns/foo_TCP_node_local_router_node-a",
					Protocol:    "TCP",
					ExternalIDs: loadBalancerExternalIDs(namespacedServiceName(namespace, name)),
					Opts:        LBOpts{SkipSNAT: true, Reject: true},

					Rules: []LBRule{
						{
							Source:  Addr{IP: "10.0.0.1", Port: 5},
							Targets: []Addr{{IP: "10.128.0.2", Port: 8080}}, // local endpoint
						},
						{
							Source:  Addr{IP: "10.0.0.111", Port: 5},
							Targets: []Addr{{IP: "10.128.0.2", Port: 8080}}, // local endpoint
						},
						{
							Source:  Addr{IP: "4.2.2.2", Port: 80},
							Targets: []Addr{{IP: "10.128.0.2", Port: 8080}}, // local endpoint
						},
						{
							Source:  Addr{IP: "5.5.5.5", Port: 80},
							Targets: []Addr{{IP: "10.128.0.2", Port: 8080}}, // local endpoint
						},
					},
					Routers: []string{"gr-node-a"},
				},
				{
					Name:        "Service_testns/foo_TCP_node_switch_node-a",
					Protocol:    "TCP",
					ExternalIDs: loadBalancerExternalIDs(namespacedServiceName(namespace, name)),
					Opts:        defaultOpts,
					Rules: []LBRule{
						{
							Source:  Addr{IP: "169.254.169.3", Port: 5},
							Targets: []Addr{{IP: "10.128.0.2", Port: 8080}},
						},
						{
							Source:  Addr{IP: "10.0.0.1", Port: 5},
							Targets: []Addr{{IP: "10.128.0.2", Port: 8080}}, // prefer endpoint on node1 since it's ready
						},
						{
							Source:  Addr{IP: "169.254.169.3", Port: 5},
							Targets: []Addr{{IP: "10.128.0.2", Port: 8080}},
						},
						{
							Source:  Addr{IP: "10.0.0.111", Port: 5},
							Targets: []Addr{{IP: "10.128.0.2", Port: 8080}}, // prefer endpoint on node1 since it's ready
						},
						{
							Source:  Addr{IP: "4.2.2.2", Port: 80},
							Targets: []Addr{{IP: "10.128.0.2", Port: 8080}}, // prefer endpoint on node1 since it's ready
						},
						{
							Source:  Addr{IP: "5.5.5.5", Port: 80},
							Targets: []Addr{{IP: "10.128.0.2", Port: 8080}}, // prefer endpoint on node1 since it's ready
						},
					},
					Switches: []string{"switch-node-a"},
				},
				{
					Name:        "Service_testns/foo_TCP_node_local_router_node-b",
					Protocol:    "TCP",
					ExternalIDs: loadBalancerExternalIDs(namespacedServiceName(namespace, name)),
					Opts:        LBOpts{SkipSNAT: true, Reject: true},
					Rules: []LBRule{
						{
							Source:  Addr{IP: "10.0.0.2", Port: 5},
							Targets: []Addr{{IP: "10.128.1.2", Port: 8080}}, // local endpoint (fallback to terminating and serving)
						},
						{
							Source:  Addr{IP: "4.2.2.2", Port: 80},
							Targets: []Addr{{IP: "10.128.1.2", Port: 8080}}, // local endpoint (fallback to terminating and serving)
						},
						{
							Source:  Addr{IP: "5.5.5.5", Port: 80},
							Targets: []Addr{{IP: "10.128.1.2", Port: 8080}}, // local endpoint (fallback to terminating and serving)
						},
					},
					Routers: []string{"gr-node-b"},
				},
				{
					Name:        "Service_testns/foo_TCP_node_switch_node-b",
					Protocol:    "TCP",
					ExternalIDs: loadBalancerExternalIDs(namespacedServiceName(namespace, name)),
					Opts:        defaultOpts,
					Rules: []LBRule{
						{
							Source:  Addr{IP: "169.254.169.3", Port: 5},
							Targets: []Addr{{IP: "10.128.1.2", Port: 8080}},
						},
						{
							Source:  Addr{IP: "10.0.0.2", Port: 5},
							Targets: []Addr{{IP: "10.128.0.2", Port: 8080}}, // prefer endpoint on node1 since it's ready
						},
						{
							Source:  Addr{IP: "4.2.2.2", Port: 80},
							Targets: []Addr{{IP: "10.128.0.2", Port: 8080}}, // prefer endpoint on node1 since it's ready
						},
						{
							Source:  Addr{IP: "5.5.5.5", Port: 80},
							Targets: []Addr{{IP: "10.128.0.2", Port: 8080}}, // prefer endpoint on node1 since it's ready
						},
					},
					Switches: []string{"switch-node-b"},
				},
			},
		},
	}

	// needs separate configuration variables for a V6 cluster
	tcV6 := []struct {
		name           string
		service        *corev1.Service
		configs        []lbConfig
		expectedShared []LB
		expectedLocal  []LB
	}{
		// exactly the same as the v4 test under the same name
		{
			name:    "ipv6, nodeport service, standard pod",
			service: defaultService,
			configs: []lbConfig{
				{
					vips:     []string{"node"},
					protocol: corev1.ProtocolTCP,
					inport:   80,
					clusterEndpoints: lbEndpoints{
						V6IPs: []string{"fe00:0:0:0:1::2"},
						Port:  8080,
					},
					nodeEndpoints: map[string]lbEndpoints{
						nodeA: {V6IPs: []string{"fe00:0:0:0:1::2"}, Port: 8080},
					},
				},
			},
			expectedShared: []LB{
				{
					Name:        "Service_testns/foo_TCP_node_router+switch_node-a",
					ExternalIDs: loadBalancerExternalIDs(namespacedServiceName(namespace, name)),
					Routers:     []string{"gr-node-a"},
					Switches:    []string{"switch-node-a"},
					Protocol:    "TCP",
					Rules: []LBRule{
						{
							Source:  Addr{IP: "fd00::1", Port: 80},
							Targets: []Addr{{IP: "fe00:0:0:0:1::2", Port: 8080}},
						},
						{
							Source:  Addr{IP: "fd00::111", Port: 80},
							Targets: []Addr{{IP: "fe00:0:0:0:1::2", Port: 8080}},
						},
					},
					Opts: defaultOpts,
				},
				{
					Name:        "Service_testns/foo_TCP_node_router+switch_node-b",
					ExternalIDs: loadBalancerExternalIDs(namespacedServiceName(namespace, name)),
					Routers:     []string{"gr-node-b"},
					Switches:    []string{"switch-node-b"},
					Protocol:    "TCP",
					Rules: []LBRule{
						{
							Source:  Addr{IP: "fd00::2", Port: 80},
							Targets: []Addr{{IP: "fe00:0:0:0:1::2", Port: 8080}},
						},
					},
					Opts: defaultOpts,
				},
			},
			expectedLocal: []LB{
				{
					Name:        "Service_testns/foo_TCP_node_router+switch_node-a",
					ExternalIDs: loadBalancerExternalIDs(namespacedServiceName(namespace, name)),
					Routers:     []string{"gr-node-a"},
					Switches:    []string{"switch-node-a"},
					Protocol:    "TCP",
					Rules: []LBRule{
						{
							Source:  Addr{IP: "fd00::1", Port: 80},
							Targets: []Addr{{IP: "fe00:0:0:0:1::2", Port: 8080}},
						},
						{
							Source:  Addr{IP: "fd00::111", Port: 80},
							Targets: []Addr{{IP: "fe00:0:0:0:1::2", Port: 8080}},
						},
					},
					Opts: defaultOpts,
				},
				{
					Name:        "Service_testns/foo_TCP_node_router+switch_node-b",
					ExternalIDs: loadBalancerExternalIDs(namespacedServiceName(namespace, name)),
					Routers:     []string{"gr-node-b"},
					Switches:    []string{"switch-node-b"},
					Protocol:    "TCP",
					Rules: []LBRule{
						{
							Source:  Addr{IP: "fd00::2", Port: 80},
							Targets: []Addr{{IP: "fe00:0:0:0:1::2", Port: 8080}},
						},
					},
					Opts: defaultOpts,
				},
			},
		},
		{
			// exactly the same as last test case for IPv4 but IPv6
			name:    "IPv6, LB service with NodePort, standard pods on different nodes, ExternalTrafficPolicy=local, one endpoint is ready, the other one is terminating and serving",
			service: defaultService,
			configs: []lbConfig{
				{
					vips:                 []string{"node"},
					protocol:             corev1.ProtocolTCP,
					inport:               5, // nodePort
					hasNodePort:          true,
					externalTrafficLocal: true,
					clusterEndpoints: lbEndpoints{
						V6IPs: []string{"fe00:0:0:0:1::2"},
						Port:  8080,
					},
					nodeEndpoints: map[string]lbEndpoints{
						nodeA: {V6IPs: []string{"fe00:0:0:0:1::2"}, Port: 8080},
						nodeB: {V6IPs: []string{"fe00:0:0:0:2::2"}, Port: 8080},
					},
				},
				{
					vips:                 []string{"cafe::2", "abcd::5"}, // externalIP + LB IP
					protocol:             corev1.ProtocolTCP,
					inport:               80,
					hasNodePort:          false,
					externalTrafficLocal: true,
					clusterEndpoints: lbEndpoints{
						V6IPs: []string{"fe00:0:0:0:1::2"},
						Port:  8080,
					},
					nodeEndpoints: map[string]lbEndpoints{
						nodeA: {V6IPs: []string{"fe00:0:0:0:1::2"}, Port: 8080},
						nodeB: {V6IPs: []string{"fe00:0:0:0:2::2"}, Port: 8080},
					},
				},
			},
			expectedShared: []LB{
				{
					Name:        "Service_testns/foo_TCP_node_local_router_node-a",
					Protocol:    "TCP",
					ExternalIDs: loadBalancerExternalIDs(namespacedServiceName(namespace, name)),
					Opts:        LBOpts{SkipSNAT: true, Reject: true},

					Rules: []LBRule{
						{
							Source:  Addr{IP: "fd00::1", Port: 5},
							Targets: []Addr{{IP: "fe00:0:0:0:1::2", Port: 8080}}, // local endpoint
						},
						{
							Source:  Addr{IP: "fd00::111", Port: 5},
							Targets: []Addr{{IP: "fe00:0:0:0:1::2", Port: 8080}}, // local endpoint
						},
						{
							Source:  Addr{IP: "cafe::2", Port: 80},
							Targets: []Addr{{IP: "fe00:0:0:0:1::2", Port: 8080}}, // local endpoint
						},
						{
							Source:  Addr{IP: "abcd::5", Port: 80},
							Targets: []Addr{{IP: "fe00:0:0:0:1::2", Port: 8080}}, // local endpoint
						},
					},
					Routers: []string{"gr-node-a"},
				},
				{
					Name:        "Service_testns/foo_TCP_node_switch_node-a",
					Protocol:    "TCP",
					ExternalIDs: loadBalancerExternalIDs(namespacedServiceName(namespace, name)),
					Opts:        defaultOpts,
					Rules: []LBRule{
						{
							Source:  Addr{IP: "fd69::3", Port: 5},
							Targets: []Addr{{IP: "fe00:0:0:0:1::2", Port: 8080}},
						},
						{
							Source:  Addr{IP: "fd00::1", Port: 5},
							Targets: []Addr{{IP: "fe00:0:0:0:1::2", Port: 8080}}, // prefer endpoint on node1 since it's ready
						},
						{
							Source:  Addr{IP: "fd69::3", Port: 5},
							Targets: []Addr{{IP: "fe00:0:0:0:1::2", Port: 8080}},
						},
						{
							Source:  Addr{IP: "fd00::111", Port: 5},
							Targets: []Addr{{IP: "fe00:0:0:0:1::2", Port: 8080}}, // prefer endpoint on node1 since it's ready
						},
						{
							Source:  Addr{IP: "cafe::2", Port: 80},
							Targets: []Addr{{IP: "fe00:0:0:0:1::2", Port: 8080}}, // prefer endpoint on node1 since it's ready
						},
						{
							Source:  Addr{IP: "abcd::5", Port: 80},
							Targets: []Addr{{IP: "fe00:0:0:0:1::2", Port: 8080}}, // prefer endpoint on node1 since it's ready
						},
					},
					Switches: []string{"switch-node-a"},
				},
				{
					Name:        "Service_testns/foo_TCP_node_local_router_node-b",
					Protocol:    "TCP",
					ExternalIDs: loadBalancerExternalIDs(namespacedServiceName(namespace, name)),
					Opts:        LBOpts{SkipSNAT: true, Reject: true},
					Rules: []LBRule{
						{
							Source:  Addr{IP: "fd00::2", Port: 5},
							Targets: []Addr{{IP: "fe00:0:0:0:2::2", Port: 8080}}, // local endpoint (fallback to terminating and serving)
						},
						{
							Source:  Addr{IP: "cafe::2", Port: 80},
							Targets: []Addr{{IP: "fe00:0:0:0:2::2", Port: 8080}}, // local endpoint (fallback to terminating and serving)
						},
						{
							Source:  Addr{IP: "abcd::5", Port: 80},
							Targets: []Addr{{IP: "fe00:0:0:0:2::2", Port: 8080}}, // local endpoint (fallback to terminating and serving)
						},
					},
					Routers: []string{"gr-node-b"},
				},
				{
					Name:        "Service_testns/foo_TCP_node_switch_node-b",
					Protocol:    "TCP",
					ExternalIDs: loadBalancerExternalIDs(namespacedServiceName(namespace, name)),
					Opts:        defaultOpts,
					Rules: []LBRule{
						{
							Source:  Addr{IP: "fd69::3", Port: 5},
							Targets: []Addr{{IP: "fe00:0:0:0:2::2", Port: 8080}},
						},
						{
							Source:  Addr{IP: "fd00::2", Port: 5},
							Targets: []Addr{{IP: "fe00:0:0:0:1::2", Port: 8080}}, // prefer endpoint on node1 since it's ready
						},
						{
							Source:  Addr{IP: "cafe::2", Port: 80},
							Targets: []Addr{{IP: "fe00:0:0:0:1::2", Port: 8080}}, // prefer endpoint on node1 since it's ready
						},
						{
							Source:  Addr{IP: "abcd::5", Port: 80},
							Targets: []Addr{{IP: "fe00:0:0:0:1::2", Port: 8080}}, // prefer endpoint on node1 since it's ready
						},
					},
					Switches: []string{"switch-node-b"},
				},
			},
		},
	}

	// v4
	for i, tt := range tc {
		t.Run(fmt.Sprintf("%d_%s", i, tt.name), func(t *testing.T) {
			if tt.expectedShared != nil {
				globalconfig.Gateway.Mode = globalconfig.GatewayModeShared
				// cluster default network
				actual := buildPerNodeLBs(tt.service, tt.configs, defaultNodes, &util.DefaultNetInfo{})
				assert.Equal(t, tt.expectedShared, actual, "shared gateway mode not as expected")

				// UDN
				for _, udn := range udnNetworks {
					expectedShared := make([]LB, len(tt.expectedShared))
					copy(expectedShared, tt.expectedShared)
					for idx := range tt.expectedShared {
						expectedShared[idx].ExternalIDs = loadBalancerExternalIDsForNetwork(namespacedServiceName(namespace, name), udn.GetNetworkName())
						expectedShared[idx].Name = udn.GetNetworkScopedLoadBalancerName(tt.expectedShared[idx].Name)
					}
					actual = buildPerNodeLBs(tt.service, tt.configs, defaultNodes, udn)
					assert.Equal(t, expectedShared, actual, "shared gateway mode not as expected")
				}
			}

			if tt.expectedLocal != nil {
				globalconfig.Gateway.Mode = globalconfig.GatewayModeLocal

				// cluster default network
				actual := buildPerNodeLBs(tt.service, tt.configs, defaultNodes, &util.DefaultNetInfo{})
				assert.Equal(t, tt.expectedLocal, actual, "local gateway mode not as expected")

				// UDN
				for _, udn := range udnNetworks {
					expectedLocal := make([]LB, len(tt.expectedLocal))
					copy(expectedLocal, tt.expectedLocal)
					for idx := range tt.expectedLocal {
						expectedLocal[idx].ExternalIDs = loadBalancerExternalIDsForNetwork(namespacedServiceName(namespace, name), udn.GetNetworkName())
						expectedLocal[idx].Name = udn.GetNetworkScopedLoadBalancerName(tt.expectedLocal[idx].Name)
					}
					actual = buildPerNodeLBs(tt.service, tt.configs, defaultNodes, udn)
					assert.Equal(t, expectedLocal, actual, "local gateway mode not as expected")
				}
			}

		})
	}

	// v6
	globalconfig.Kubernetes.ServiceCIDRs = []*net.IPNet{svcCIDRv6}
	for i, tt := range tcV6 {
		t.Run(fmt.Sprintf("%d_%s", i, tt.name), func(t *testing.T) {

			if tt.expectedShared != nil {
				globalconfig.Gateway.Mode = globalconfig.GatewayModeShared

				// cluster default network
				actual := buildPerNodeLBs(tt.service, tt.configs, defaultNodesV6, &util.DefaultNetInfo{})
				assert.Equal(t, tt.expectedShared, actual, "shared gateway mode not as expected")

				// UDN
				for _, udn := range udnNetworks {
					expectedShared := make([]LB, len(tt.expectedShared))
					copy(expectedShared, tt.expectedShared)
					for idx := range tt.expectedShared {
						expectedShared[idx].ExternalIDs = loadBalancerExternalIDsForNetwork(namespacedServiceName(namespace, name), udn.GetNetworkName())
						expectedShared[idx].Name = udn.GetNetworkScopedLoadBalancerName(tt.expectedShared[idx].Name)
					}
					actual = buildPerNodeLBs(tt.service, tt.configs, defaultNodesV6, udn)
					assert.Equal(t, expectedShared, actual, "shared gateway mode not as expected for UDN")
				}
			}

			if tt.expectedLocal != nil {
				globalconfig.Gateway.Mode = globalconfig.GatewayModeLocal

				// cluster default network
				actual := buildPerNodeLBs(tt.service, tt.configs, defaultNodesV6, &util.DefaultNetInfo{})
				assert.Equal(t, tt.expectedLocal, actual, "local gateway mode not as expected")

				// UDN
				for _, udn := range udnNetworks {
					expectedLocal := make([]LB, len(tt.expectedLocal))
					copy(expectedLocal, tt.expectedLocal)
					for idx := range tt.expectedLocal {
						expectedLocal[idx].ExternalIDs = loadBalancerExternalIDsForNetwork(namespacedServiceName(namespace, name), udn.GetNetworkName())
						expectedLocal[idx].Name = udn.GetNetworkScopedLoadBalancerName(tt.expectedLocal[idx].Name)
					}
					actual = buildPerNodeLBs(tt.service, tt.configs, defaultNodesV6, udn)
					assert.Equal(t, expectedLocal, actual, "local gateway mode not as expected for UDN")
				}
			}

		})
	}

}

func Test_idledServices(t *testing.T) {
	serviceName := "foo"
	ns := "testns"
	tenSecondsAgo := time.Now().Add(-10 * time.Second).Format(time.RFC3339)
	oneHourAgo := time.Now().Add(-1 * time.Hour).Format(time.RFC3339)

	globalconfig.Kubernetes.OVNEmptyLbEvents = true
	defer func() {
		globalconfig.Kubernetes.OVNEmptyLbEvents = false
	}()

	tc := []struct {
		name     string
		service  *corev1.Service
		expected LBOpts
	}{
		{
			name: "active service",
			service: &corev1.Service{
				ObjectMeta: metav1.ObjectMeta{Name: serviceName, Namespace: ns, Annotations: map[string]string{}},
			},
			expected: LBOpts{
				Reject:        true,
				EmptyLBEvents: false,
			},
		},
		{
			name: "idled service",
			service: &corev1.Service{
				ObjectMeta: metav1.ObjectMeta{Name: serviceName, Namespace: ns, Annotations: map[string]string{
					"k8s.ovn.org/idled-at": "2023-01-01T13:14:15Z",
				}},
			},
			expected: LBOpts{
				Reject:        false,
				EmptyLBEvents: true,
			},
		},
		{
			name: "recently unidled service",
			service: &corev1.Service{
				ObjectMeta: metav1.ObjectMeta{Name: serviceName, Namespace: ns, Annotations: map[string]string{
					"k8s.ovn.org/unidled-at": tenSecondsAgo,
				}},
			},
			expected: LBOpts{
				Reject:        false,
				EmptyLBEvents: true,
			},
		},
		{
			name: "long time unidled service",
			service: &corev1.Service{
				ObjectMeta: metav1.ObjectMeta{Name: serviceName, Namespace: ns, Annotations: map[string]string{
					"k8s.ovn.org/unidled-at": oneHourAgo,
				}},
			},
			expected: LBOpts{
				Reject:        true,
				EmptyLBEvents: false,
			},
		},
	}

	for i, tt := range tc {
		t.Run(fmt.Sprintf("%d_%s", i, tt.name), func(t *testing.T) {
			actualLbOpts := lbOpts(tt.service)
			assert.Equal(t, tt.expected, actualLbOpts)
		})
	}
}

func Test_getEndpointsForService(t *testing.T) {
	type args struct {
		slices []*discovery.EndpointSlice
		svc    *corev1.Service
		nodes  sets.Set[string]
	}

	tests := []struct {
		name                 string
		args                 args
		wantClusterEndpoints map[string]lbEndpoints
		wantNodeEndpoints    map[string]map[string]lbEndpoints
	}{
		{
			name: "empty slices",
			args: args{
				slices: []*discovery.EndpointSlice{},
				svc:    getSampleServiceWithOnePort(httpPortName, httpPortValue, tcp),
			},
			wantClusterEndpoints: map[string]lbEndpoints{},            // no cluster-wide endpoints
			wantNodeEndpoints:    map[string]map[string]lbEndpoints{}, // no local endpoints
		},
		{
			name: "slice with one local endpoint",
			args: args{
				slices: []*discovery.EndpointSlice{
					{
						ObjectMeta: metav1.ObjectMeta{
							Name:      "svc-ab23",
							Namespace: "ns",
							Labels:    map[string]string{discovery.LabelServiceName: "svc"},
						},
						Ports: []discovery.EndpointPort{
							{
								Name:     ptr.To("tcp-example"),
								Protocol: &tcp,
								Port:     ptr.To(int32(80)),
							},
						},
						AddressType: discovery.AddressTypeIPv4,
						Endpoints:   kubetest.MakeReadyEndpointList(nodeA, "10.0.0.2"),
					},
				},
				svc:   getSampleServiceWithOnePort("tcp-example", 80, tcp),
				nodes: sets.New(nodeA), // one-node zone
			},
			wantClusterEndpoints: map[string]lbEndpoints{
				getServicePortKey(tcp, "tcp-example"): {V4IPs: []string{"10.0.0.2"}, Port: 80}}, // one cluster-wide endpoint
			wantNodeEndpoints: map[string]map[string]lbEndpoints{}, // no need for local endpoints, service is not ETP or ITP local
		},
		{
			name: "slice with one local endpoint, ETP=local",
			args: args{
				slices: []*discovery.EndpointSlice{
					{
						ObjectMeta: metav1.ObjectMeta{
							Name:      "svc-ab23",
							Namespace: "ns",
							Labels:    map[string]string{discovery.LabelServiceName: "svc"},
						},
						Ports: []discovery.EndpointPort{
							{
								Name:     ptr.To("tcp-example"),
								Protocol: &tcp,
								Port:     ptr.To(int32(80)),
							},
						},
						AddressType: discovery.AddressTypeIPv4,
						Endpoints:   kubetest.MakeReadyEndpointList(nodeA, "10.0.0.2"),
					},
				},
				svc:   getSampleServiceWithOnePortAndETPLocal("tcp-example", 80, tcp),
				nodes: sets.New(nodeA), // one-node zone
			},
			wantClusterEndpoints: map[string]lbEndpoints{
				getServicePortKey(tcp, "tcp-example"): {V4IPs: []string{"10.0.0.2"}, Port: 80}}, // one cluster-wide endpoint
			wantNodeEndpoints: map[string]map[string]lbEndpoints{
				getServicePortKey(tcp, "tcp-example"): {nodeA: lbEndpoints{V4IPs: []string{"10.0.0.2"}, Port: 80}}}, // ETP=local, one local endpoint
		},
		{
			name: "slice with one non-local endpoint, ETP=local",
			args: args{
				slices: []*discovery.EndpointSlice{
					{
						ObjectMeta: metav1.ObjectMeta{
							Name:      "svc-ab23",
							Namespace: "ns",
							Labels:    map[string]string{discovery.LabelServiceName: "svc"},
						},
						Ports: []discovery.EndpointPort{
							{
								Name:     ptr.To("tcp-example"),
								Protocol: &tcp,
								Port:     ptr.To(int32(80)),
							},
						},
						AddressType: discovery.AddressTypeIPv4,
						Endpoints:   kubetest.MakeReadyEndpointList(nodeB, "10.0.0.2"),
					},
				},
				svc:   getSampleServiceWithOnePortAndETPLocal("tcp-example", 80, tcp),
				nodes: sets.New(nodeA), // one-node zone
			},
			wantClusterEndpoints: map[string]lbEndpoints{
				getServicePortKey(tcp, "tcp-example"): {V4IPs: []string{"10.0.0.2"}, Port: 80}}, // one cluster-wide endpoint
			wantNodeEndpoints: map[string]map[string]lbEndpoints{}, // ETP=local but no local endpoint
		},
		{
			name: "slice of address type FQDN",
			args: args{
				slices: []*discovery.EndpointSlice{
					{
						ObjectMeta: metav1.ObjectMeta{
							Name:      "svc-ab23",
							Namespace: "ns",
							Labels:    map[string]string{discovery.LabelServiceName: "svc"},
						},
						Ports: []discovery.EndpointPort{
							{
								Name:     ptr.To("tcp-example"),
								Protocol: &tcp,
								Port:     ptr.To(int32(80)),
							},
						},
						AddressType: discovery.AddressTypeFQDN,
						Endpoints:   kubetest.MakeReadyEndpointList(nodeA, "example.com"),
					},
				},
				svc:   getSampleServiceWithOnePort("tcp-example", 80, tcp),
				nodes: sets.New(nodeA), // one-node zone
			},
			wantClusterEndpoints: map[string]lbEndpoints{},            // no endpoints
			wantNodeEndpoints:    map[string]map[string]lbEndpoints{}, // no local endpoint
		},
		{
			name: "slice with one endpoint, OVN zone with two nodes, ETP=local",
			args: args{
				slices: []*discovery.EndpointSlice{
					{
						ObjectMeta: metav1.ObjectMeta{
							Name:      "svc-ab23",
							Namespace: "ns",
							Labels:    map[string]string{discovery.LabelServiceName: "svc"},
						},
						Ports: []discovery.EndpointPort{
							{
								Name:     ptr.To("tcp-example"),
								Protocol: &tcp,
								Port:     ptr.To(int32(80)),
							},
						},
						AddressType: discovery.AddressTypeIPv4,
						Endpoints:   kubetest.MakeReadyEndpointList(nodeB, "10.0.0.2"),
					},
				},
				svc:   getSampleServiceWithOnePortAndETPLocal("tcp-example", 80, tcp),
				nodes: sets.New(nodeA, nodeB), // one-node zone
			},
			wantClusterEndpoints: map[string]lbEndpoints{
				getServicePortKey(tcp, "tcp-example"): {V4IPs: []string{"10.0.0.2"}, Port: 80}}, // one cluster-wide endpoint
			wantNodeEndpoints: map[string]map[string]lbEndpoints{
				getServicePortKey(tcp, "tcp-example"): {nodeB: lbEndpoints{V4IPs: []string{"10.0.0.2"}, Port: 80}}}, // endpoint on nodeB
		},
		{
			name: "slice with different port name than the service",
			args: args{
				slices: []*discovery.EndpointSlice{
					{
						ObjectMeta: metav1.ObjectMeta{
							Name:      "svc-ab23",
							Namespace: "ns",
							Labels:    map[string]string{discovery.LabelServiceName: "svc"},
						},
						Ports: []discovery.EndpointPort{
							{
								Name:     ptr.To("tcp-example-wrong"),
								Protocol: ptr.To(corev1.ProtocolTCP),
								Port:     ptr.To(int32(8080)),
							},
						},
						AddressType: discovery.AddressTypeIPv4,
						Endpoints:   kubetest.MakeReadyEndpointList(nodeA, "10.0.0.2"),
					},
				},
				svc:   getSampleServiceWithOnePort("tcp-example", 80, tcp),
				nodes: sets.New(nodeA), // one-node zone
			},
			wantClusterEndpoints: map[string]lbEndpoints{},            // no cluster-wide endpoints
			wantNodeEndpoints:    map[string]map[string]lbEndpoints{}, // no local endpoints
		},
		{
			name: "slice and service without a port name, ETP=local",
			args: args{
				slices: []*discovery.EndpointSlice{
					{
						ObjectMeta: metav1.ObjectMeta{
							Name:      "svc-ab23",
							Namespace: "ns",
							Labels:    map[string]string{discovery.LabelServiceName: "svc"},
						},
						Ports: []discovery.EndpointPort{
							{
								Protocol: &tcp,
								Port:     ptr.To(int32(8080)),
							},
						},
						AddressType: discovery.AddressTypeIPv4,
						Endpoints:   kubetest.MakeReadyEndpointList(nodeA, "10.0.0.2"),
					},
				},
				svc:   getSampleServiceWithOnePortAndETPLocal("", 80, tcp), // port with no name
				nodes: sets.New(nodeA),                                     // one-node zone

			},
			wantClusterEndpoints: map[string]lbEndpoints{
				getServicePortKey(tcp, ""): {V4IPs: []string{"10.0.0.2"}, Port: 8080}}, // one cluster-wide endpoint
			wantNodeEndpoints: map[string]map[string]lbEndpoints{
				getServicePortKey(tcp, ""): {nodeA: lbEndpoints{V4IPs: []string{"10.0.0.2"}, Port: 8080}}}, // one local endpoint
		},
		{
			name: "slice with an IPv6 endpoint",
			args: args{
				slices: []*discovery.EndpointSlice{
					{
						ObjectMeta: metav1.ObjectMeta{
							Name:      "svc-ab23",
							Namespace: "ns",
							Labels:    map[string]string{discovery.LabelServiceName: "svc"},
						},
						Ports: []discovery.EndpointPort{
							{
								Name:     ptr.To("tcp-example"),
								Protocol: ptr.To(corev1.ProtocolTCP),
								Port:     ptr.To(int32(80)),
							},
						},
						AddressType: discovery.AddressTypeIPv6,
						Endpoints:   kubetest.MakeReadyEndpointList(nodeA, "2001:db2::2"),
					},
				},
				svc:   getSampleServiceWithOnePort("tcp-example", 80, tcp),
				nodes: sets.New(nodeA), // one-node zone
			},
			wantClusterEndpoints: map[string]lbEndpoints{
				getServicePortKey(tcp, "tcp-example"): {V6IPs: []string{"2001:db2::2"}, Port: 80}}, // one cluster-wide endpoint
			wantNodeEndpoints: map[string]map[string]lbEndpoints{}, //  local endpoints not filled in, since service is not ETP or ITP local
		},
		{
			name: "a slice with an IPv4 endpoint and a slice with an IPv6 endpoint (dualstack cluster), ETP=local",
			args: args{
				slices: []*discovery.EndpointSlice{
					{
						ObjectMeta: metav1.ObjectMeta{
							Name:      "svc-ab23",
							Namespace: "ns",
							Labels:    map[string]string{discovery.LabelServiceName: "svc"},
						},
						Ports: []discovery.EndpointPort{
							{
								Name:     ptr.To("tcp-example"),
								Protocol: ptr.To(corev1.ProtocolTCP),
								Port:     ptr.To(int32(80)),
							},
						},
						AddressType: discovery.AddressTypeIPv4,
						Endpoints:   kubetest.MakeReadyEndpointList(nodeA, "10.0.0.2"),
					},
					{
						ObjectMeta: metav1.ObjectMeta{
							Name:      "svc-ab24",
							Namespace: "ns",
							Labels:    map[string]string{discovery.LabelServiceName: "svc"},
						},
						Ports: []discovery.EndpointPort{
							{
								Name:     ptr.To("tcp-example"),
								Protocol: ptr.To(corev1.ProtocolTCP),
								Port:     ptr.To(int32(80)),
							},
						},
						AddressType: discovery.AddressTypeIPv6,
						Endpoints:   kubetest.MakeReadyEndpointList(nodeA, "2001:db2::2"),
					},
				},
				svc:   getSampleServiceWithOnePortAndETPLocal("tcp-example", 80, tcp),
				nodes: sets.New(nodeA), // one-node zone
			},
			wantClusterEndpoints: map[string]lbEndpoints{
				getServicePortKey(tcp, "tcp-example"): {V4IPs: []string{"10.0.0.2"}, V6IPs: []string{"2001:db2::2"}, Port: 80}},
			wantNodeEndpoints: map[string]map[string]lbEndpoints{
				getServicePortKey(tcp, "tcp-example"): {nodeA: lbEndpoints{V4IPs: []string{"10.0.0.2"}, V6IPs: []string{"2001:db2::2"}, Port: 80}}},
		},
		{
			name: "one slice with a duplicate address in the same endpoint",
			args: args{
				slices: []*discovery.EndpointSlice{
					{
						ObjectMeta: metav1.ObjectMeta{
							Name:      "svc-ab23",
							Namespace: "ns",
							Labels:    map[string]string{discovery.LabelServiceName: "svc"},
						},
						Ports: []discovery.EndpointPort{
							{
								Name:     ptr.To("tcp-example"),
								Protocol: ptr.To(corev1.ProtocolTCP),
								Port:     ptr.To(int32(80)),
							},
						},
						AddressType: discovery.AddressTypeIPv4,
						Endpoints:   kubetest.MakeReadyEndpointList(nodeA, "10.0.0.2", "10.0.0.2"),
					},
				},
				svc:   getSampleServiceWithOnePort("tcp-example", 80, tcp),
				nodes: sets.New(nodeA), // one-node zone
			},
			wantClusterEndpoints: map[string]lbEndpoints{
				getServicePortKey(tcp, "tcp-example"): {V4IPs: []string{"10.0.0.2"}, Port: 80}},
			wantNodeEndpoints: map[string]map[string]lbEndpoints{}, // local endpoints not filled in, since service is not ETP or ITP local
		},
		{
			name: "one slice with a duplicate address across two endpoints",
			args: args{
				slices: []*discovery.EndpointSlice{
					{
						ObjectMeta: metav1.ObjectMeta{
							Name:      "svc-ab23",
							Namespace: "ns",
							Labels:    map[string]string{discovery.LabelServiceName: "svc"},
						},
						Ports: []discovery.EndpointPort{
							{
								Name:     ptr.To("tcp-example"),
								Protocol: ptr.To(corev1.ProtocolTCP),
								Port:     ptr.To(int32(80)),
							},
						},
						AddressType: discovery.AddressTypeIPv4,
						Endpoints:   []discovery.Endpoint{kubetest.MakeReadyEndpoint(nodeA, "10.0.0.2"), kubetest.MakeReadyEndpoint(nodeA, "10.0.0.2")},
					},
				},
				svc:   getSampleServiceWithOnePort("tcp-example", 80, tcp),
				nodes: sets.New(nodeA), // one-node zone
			},
			wantClusterEndpoints: map[string]lbEndpoints{
				getServicePortKey(tcp, "tcp-example"): {V4IPs: []string{"10.0.0.2"}, Port: 80}},
			wantNodeEndpoints: map[string]map[string]lbEndpoints{}, // local endpoints not filled in, since service is not ETP or ITP local
		},
		{
			name: "multiples slices with a duplicate address, with both address being ready",
			args: args{
				slices: []*discovery.EndpointSlice{
					{
						ObjectMeta: metav1.ObjectMeta{
							Name:      "svc-ab23",
							Namespace: "ns",
							Labels:    map[string]string{discovery.LabelServiceName: "svc"},
						},
						Ports: []discovery.EndpointPort{
							{
								Name:     ptr.To("tcp-example"),
								Protocol: ptr.To(corev1.ProtocolTCP),
								Port:     ptr.To(int32(80)),
							},
						},
						AddressType: discovery.AddressTypeIPv4,
						Endpoints:   kubetest.MakeReadyEndpointList(nodeA, "10.0.0.2", "10.1.1.2"),
					},
					{
						ObjectMeta: metav1.ObjectMeta{
							Name:      "svc-ab24",
							Namespace: "ns",
							Labels:    map[string]string{discovery.LabelServiceName: "svc"},
						},
						Ports: []discovery.EndpointPort{
							{
								Name:     ptr.To("tcp-example"),
								Protocol: ptr.To(corev1.ProtocolTCP),
								Port:     ptr.To(int32(80)),
							},
						},
						AddressType: discovery.AddressTypeIPv4,
						Endpoints:   kubetest.MakeReadyEndpointList(nodeA, "10.0.0.2", "10.2.2.2"),
					},
				},
				svc:   getSampleServiceWithOnePort("tcp-example", 80, tcp),
				nodes: sets.New(nodeA), // one-node zone
			},
			wantClusterEndpoints: map[string]lbEndpoints{
				getServicePortKey(tcp, "tcp-example"): {V4IPs: []string{"10.0.0.2", "10.1.1.2", "10.2.2.2"}, Port: 80}},
			wantNodeEndpoints: map[string]map[string]lbEndpoints{}, // local endpoints not filled in, since service is not ETP or ITP local
		},
		{
			name: "multiples slices with different ports, ETP=local",
			args: args{
				slices: []*discovery.EndpointSlice{
					{
						ObjectMeta: metav1.ObjectMeta{
							Name:      "svc-ab23",
							Namespace: "ns",
							Labels:    map[string]string{discovery.LabelServiceName: "svc"},
						},
						Ports: []discovery.EndpointPort{
							{
								Name:     ptr.To("tcp-example"),
								Protocol: ptr.To(corev1.ProtocolTCP),
								Port:     ptr.To(int32(80)),
							},
						},
						AddressType: discovery.AddressTypeIPv4,
						Endpoints:   kubetest.MakeReadyEndpointList(nodeA, "10.0.0.2", "10.1.1.2"),
					},
					{
						ObjectMeta: metav1.ObjectMeta{
							Name:      "svc-ab24",
							Namespace: "ns",
							Labels:    map[string]string{discovery.LabelServiceName: "svc"},
						},
						Ports: []discovery.EndpointPort{
							{
								Name:     ptr.To("other-port"),
								Protocol: ptr.To(corev1.ProtocolTCP),
								Port:     ptr.To(int32(8080)),
							},
						},
						AddressType: discovery.AddressTypeIPv4,
						Endpoints:   kubetest.MakeReadyEndpointList(nodeA, "10.0.0.3", "10.2.2.3"),
					},
				},
				svc:   getSampleServiceWithTwoPortsAndETPLocal("tcp-example", "other-port", 80, 8080, tcp, tcp),
				nodes: sets.New(nodeA), // one-node zone
			},
			wantClusterEndpoints: map[string]lbEndpoints{
				getServicePortKey(tcp, "tcp-example"): {V4IPs: []string{"10.0.0.2", "10.1.1.2"}, Port: 80},
				getServicePortKey(tcp, "other-port"):  {V4IPs: []string{"10.0.0.3", "10.2.2.3"}, Port: 8080}},
			wantNodeEndpoints: map[string]map[string]lbEndpoints{
				getServicePortKey(tcp, "tcp-example"): {nodeA: lbEndpoints{V4IPs: []string{"10.0.0.2", "10.1.1.2"}, Port: 80}},
				getServicePortKey(tcp, "other-port"):  {nodeA: lbEndpoints{V4IPs: []string{"10.0.0.3", "10.2.2.3"}, Port: 8080}}},
		},
		{
			name: "multiples slices with different ports, OVN zone with two nodes, ETP=local",
			args: args{
				slices: []*discovery.EndpointSlice{
					{
						ObjectMeta: metav1.ObjectMeta{
							Name:      "svc-ab23",
							Namespace: "ns",
							Labels:    map[string]string{discovery.LabelServiceName: "svc"},
						},
						Ports: []discovery.EndpointPort{
							{
								Name:     ptr.To("tcp-example"),
								Protocol: ptr.To(corev1.ProtocolTCP),
								Port:     ptr.To(int32(80)),
							},
						},
						AddressType: discovery.AddressTypeIPv4,
						Endpoints:   kubetest.MakeReadyEndpointList(nodeA, "10.0.0.2", "10.1.1.2"),
					},
					{
						ObjectMeta: metav1.ObjectMeta{
							Name:      "svc-ab24",
							Namespace: "ns",
							Labels:    map[string]string{discovery.LabelServiceName: "svc"},
						},
						Ports: []discovery.EndpointPort{
							{
								Name:     ptr.To("other-port"),
								Protocol: ptr.To(corev1.ProtocolTCP),
								Port:     ptr.To(int32(8080)),
							},
						},
						AddressType: discovery.AddressTypeIPv4,
						Endpoints:   kubetest.MakeReadyEndpointList(nodeB, "10.0.0.3", "10.2.2.3"),
					},
				},
				svc:   getSampleServiceWithTwoPortsAndETPLocal("tcp-example", "other-port", 80, 8080, tcp, tcp),
				nodes: sets.New(nodeA, nodeB), // zone with two nodes
			},
			wantClusterEndpoints: map[string]lbEndpoints{
				getServicePortKey(tcp, "tcp-example"): {V4IPs: []string{"10.0.0.2", "10.1.1.2"}, Port: 80},
				getServicePortKey(tcp, "other-port"):  {V4IPs: []string{"10.0.0.3", "10.2.2.3"}, Port: 8080}},
			wantNodeEndpoints: map[string]map[string]lbEndpoints{
				getServicePortKey(tcp, "tcp-example"): {nodeA: lbEndpoints{V4IPs: []string{"10.0.0.2", "10.1.1.2"}, Port: 80}},
				getServicePortKey(tcp, "other-port"):  {nodeB: lbEndpoints{V4IPs: []string{"10.0.0.3", "10.2.2.3"}, Port: 8080}}},
		},
		{
			name: "slice with a mix of ready and terminating (serving and non-serving) endpoints",
			args: args{
				slices: []*discovery.EndpointSlice{
					{
						ObjectMeta: metav1.ObjectMeta{
							Name:      "svc-ab23",
							Namespace: "ns",
							Labels:    map[string]string{discovery.LabelServiceName: "svc"},
						},
						Ports: []discovery.EndpointPort{
							{
								Name:     ptr.To("tcp-example"),
								Protocol: ptr.To(corev1.ProtocolTCP),
								Port:     ptr.To(int32(80)),
							},
						},
						AddressType: discovery.AddressTypeIPv6,
						Endpoints: []discovery.Endpoint{
							kubetest.MakeReadyEndpoint(nodeA, "2001:db2::2"),
							kubetest.MakeReadyEndpoint(nodeA, "2001:db2::3"),
							kubetest.MakeTerminatingServingEndpoint(nodeA, "2001:db2::4"),
							kubetest.MakeTerminatingServingEndpoint(nodeA, "2001:db2::5"),
							kubetest.MakeTerminatingNonServingEndpoint(nodeA, "2001:db2::6"), // ignored
						},
					},
				},
				svc:   getSampleServiceWithOnePort("tcp-example", 80, tcp),
				nodes: sets.New(nodeA), // one-node zone

			},
			wantClusterEndpoints: map[string]lbEndpoints{
				getServicePortKey(tcp, "tcp-example"): {V6IPs: []string{"2001:db2::2", "2001:db2::3"}, Port: 80}},
			wantNodeEndpoints: map[string]map[string]lbEndpoints{}, // local endpoints not filled in, since service is not ETP or ITP local
		},
		{
			name: "slice with a mix of terminating (serving and non-serving) endpoints and no ready endpoints",
			args: args{
				slices: []*discovery.EndpointSlice{
					{
						ObjectMeta: metav1.ObjectMeta{
							Name:      "svc-ab23",
							Namespace: "ns",
							Labels:    map[string]string{discovery.LabelServiceName: "svc"},
						},
						Ports: []discovery.EndpointPort{
							{
								Name:     ptr.To("tcp-example"),
								Protocol: ptr.To(corev1.ProtocolTCP),
								Port:     ptr.To(int32(80)),
							},
						},
						AddressType: discovery.AddressTypeIPv6,
						Endpoints: []discovery.Endpoint{
							kubetest.MakeTerminatingServingEndpoint(nodeA, "2001:db2::4"),
							kubetest.MakeTerminatingServingEndpoint(nodeA, "2001:db2::5"),
							kubetest.MakeTerminatingNonServingEndpoint(nodeA, "2001:db2::6"),
							kubetest.MakeTerminatingNonServingEndpoint(nodeA, "2001:db2::7"),
						},
					},
				},
				svc:   getSampleServiceWithOnePort("tcp-example", 80, tcp),
				nodes: sets.New(nodeA), // one-node zone
			},
			wantClusterEndpoints: map[string]lbEndpoints{
				getServicePortKey(tcp, "tcp-example"): {V6IPs: []string{"2001:db2::4", "2001:db2::5"}, Port: 80}},
			wantNodeEndpoints: map[string]map[string]lbEndpoints{}, // local endpoints not filled in, since service is not ETP or ITP local
		},
		{
			name: "slice with only terminating non-serving endpoints",
			args: args{
				slices: []*discovery.EndpointSlice{
					{
						ObjectMeta: metav1.ObjectMeta{
							Name:      "svc-ab23",
							Namespace: "ns",
							Labels:    map[string]string{discovery.LabelServiceName: "svc"},
						},
						Ports: []discovery.EndpointPort{
							{
								Name:     ptr.To("tcp-example"),
								Protocol: ptr.To(corev1.ProtocolTCP),
								Port:     ptr.To(int32(80)),
							},
						},
						AddressType: discovery.AddressTypeIPv6,
						Endpoints: []discovery.Endpoint{
							kubetest.MakeTerminatingNonServingEndpoint(nodeA, "2001:db2::6"),
							kubetest.MakeTerminatingNonServingEndpoint(nodeA, "2001:db2::7"),
						},
					},
				},
				svc:   getSampleServiceWithOnePort("tcp-example", 80, tcp),
				nodes: sets.New(nodeA), // one-node zone
			},
			wantClusterEndpoints: map[string]lbEndpoints{},            // no cluster-wide endpoints
			wantNodeEndpoints:    map[string]map[string]lbEndpoints{}, // local endpoints not filled in, since service is not ETP or ITP local

		},
		{
			name: "multiple slices with a mix of terminating (serving and non-serving) endpoints and no ready endpoints",
			args: args{
				slices: []*discovery.EndpointSlice{
					{
						ObjectMeta: metav1.ObjectMeta{
							Name:      "svc-ab23",
							Namespace: "ns",
							Labels:    map[string]string{discovery.LabelServiceName: "svc"},
						},
						Ports: []discovery.EndpointPort{
							{
								Name:     ptr.To("tcp-example"),
								Protocol: ptr.To(corev1.ProtocolTCP),
								Port:     ptr.To(int32(80)),
							},
						},
						AddressType: discovery.AddressTypeIPv6,
						Endpoints: []discovery.Endpoint{
							kubetest.MakeTerminatingNonServingEndpoint(nodeA, "2001:db2::2"), // ignored
							kubetest.MakeTerminatingServingEndpoint(nodeA, "2001:db2::3"),
						},
					},
					{
						ObjectMeta: metav1.ObjectMeta{
							Name:      "svc-ab24",
							Namespace: "ns",
							Labels:    map[string]string{discovery.LabelServiceName: "svc"},
						},
						Ports: []discovery.EndpointPort{
							{
								Name:     ptr.To("tcp-example"),
								Protocol: ptr.To(corev1.ProtocolTCP),
								Port:     ptr.To(int32(80)),
							},
						},
						AddressType: discovery.AddressTypeIPv6,
						Endpoints: []discovery.Endpoint{
							kubetest.MakeTerminatingServingEndpoint(nodeA, "2001:db2::4"),
							kubetest.MakeTerminatingNonServingEndpoint(nodeA, "2001:db2::5"), // ignored
						},
					},
				},
				svc:   getSampleServiceWithOnePort("tcp-example", 80, tcp),
				nodes: sets.New(nodeA), // one-node zone
			},
			wantClusterEndpoints: map[string]lbEndpoints{
				getServicePortKey(tcp, "tcp-example"): {V6IPs: []string{"2001:db2::3", "2001:db2::4"}, Port: 80}},
			wantNodeEndpoints: map[string]map[string]lbEndpoints{}, // local endpoints not filled in, since service is not ETP or ITP local
		},
		{
			name: "multiple slices with only terminating non-serving endpoints",
			args: args{
				slices: []*discovery.EndpointSlice{
					{
						ObjectMeta: metav1.ObjectMeta{
							Name:      "svc-ab23",
							Namespace: "ns",
							Labels:    map[string]string{discovery.LabelServiceName: "svc"},
						},
						Ports: []discovery.EndpointPort{
							{
								Name:     ptr.To("tcp-example"),
								Protocol: ptr.To(corev1.ProtocolTCP),
								Port:     ptr.To(int32(80)),
							},
						},
						AddressType: discovery.AddressTypeIPv6,
						Endpoints: []discovery.Endpoint{
							kubetest.MakeTerminatingNonServingEndpoint(nodeA, "2001:db2::2"),
						},
					},
					{
						ObjectMeta: metav1.ObjectMeta{
							Name:      "svc-ab24",
							Namespace: "ns",
							Labels:    map[string]string{discovery.LabelServiceName: "svc"},
						},
						Ports: []discovery.EndpointPort{
							{
								Name:     ptr.To("tcp-example"),
								Protocol: ptr.To(corev1.ProtocolTCP),
								Port:     ptr.To(int32(80)),
							},
						},
						AddressType: discovery.AddressTypeIPv6,
						Endpoints: []discovery.Endpoint{
							kubetest.MakeTerminatingNonServingEndpoint(nodeA, "2001:db2::5"),
						},
					},
				},
				svc:   getSampleServiceWithOnePort("tcp-example", 80, tcp),
				nodes: sets.New(nodeA), // one-node zone
			},
			wantClusterEndpoints: map[string]lbEndpoints{},            // no cluster-wide endpoints
			wantNodeEndpoints:    map[string]map[string]lbEndpoints{}, // no local endpoints

		},
		{
			name: "multiple slices with a mix of IPv4 and IPv6 ready and terminating (serving and non-serving) endpoints (dualstack cluster)",
			args: args{
				slices: []*discovery.EndpointSlice{
					{
						ObjectMeta: metav1.ObjectMeta{
							Name:      "svc-ab23",
							Namespace: "ns",
							Labels:    map[string]string{discovery.LabelServiceName: "svc"},
						},
						Ports: []discovery.EndpointPort{
							{
								Name:     ptr.To("tcp-example"),
								Protocol: ptr.To(corev1.ProtocolTCP),
								Port:     ptr.To(int32(80)),
							},
						},
						AddressType: discovery.AddressTypeIPv4,
						Endpoints: []discovery.Endpoint{
							kubetest.MakeReadyEndpoint(nodeA, "10.0.0.2"),
							kubetest.MakeTerminatingServingEndpoint(nodeA, "10.0.0.3"),
							kubetest.MakeTerminatingNonServingEndpoint(nodeA, "10.0.0.4"), // ignored
						},
					},
					{
						ObjectMeta: metav1.ObjectMeta{
							Name:      "svc-ab24",
							Namespace: "ns",
							Labels:    map[string]string{discovery.LabelServiceName: "svc"},
						},
						Ports: []discovery.EndpointPort{
							{
								Name:     ptr.To("tcp-example"),
								Protocol: ptr.To(corev1.ProtocolTCP),
								Port:     ptr.To(int32(80)),
							},
						},
						AddressType: discovery.AddressTypeIPv6,
						Endpoints: []discovery.Endpoint{
							kubetest.MakeReadyEndpoint(nodeA, "2001:db2::2"),
							kubetest.MakeTerminatingServingEndpoint(nodeA, "2001:db2::3"),
							kubetest.MakeTerminatingNonServingEndpoint(nodeA, "2001:db2::4"), // ignored
						},
					},
				},
				svc:   getSampleServiceWithOnePort("tcp-example", 80, tcp),
				nodes: sets.New(nodeA), // one-node zone
			},
			wantClusterEndpoints: map[string]lbEndpoints{
				getServicePortKey(tcp, "tcp-example"): {V4IPs: []string{"10.0.0.2"}, V6IPs: []string{"2001:db2::2"}, Port: 80}},
			wantNodeEndpoints: map[string]map[string]lbEndpoints{}, // local endpoints not filled in, since service is not ETP or ITP local
		},
		{
			name: "multiple slices with a mix of IPv4 and IPv6 terminating (serving and non-serving) endpoints and no ready endpoints (dualstack cluster)",
			args: args{
				slices: []*discovery.EndpointSlice{
					{
						ObjectMeta: metav1.ObjectMeta{
							Name:      "svc-ab23",
							Namespace: "ns",
							Labels:    map[string]string{discovery.LabelServiceName: "svc"},
						},
						Ports: []discovery.EndpointPort{
							{
								Name:     ptr.To("tcp-example"),
								Protocol: ptr.To(corev1.ProtocolTCP),
								Port:     ptr.To(int32(80)),
							},
						},
						AddressType: discovery.AddressTypeIPv4,
						Endpoints: []discovery.Endpoint{
							kubetest.MakeTerminatingServingEndpoint(nodeA, "10.0.0.3"),
							kubetest.MakeTerminatingNonServingEndpoint(nodeA, "10.0.0.4"),
						},
					},
					{
						ObjectMeta: metav1.ObjectMeta{
							Name:      "svc-ab24",
							Namespace: "ns",
							Labels:    map[string]string{discovery.LabelServiceName: "svc"},
						},
						Ports: []discovery.EndpointPort{
							{
								Name:     ptr.To("tcp-example"),
								Protocol: ptr.To(corev1.ProtocolTCP),
								Port:     ptr.To(int32(80)),
							},
						},
						AddressType: discovery.AddressTypeIPv6,
						Endpoints: []discovery.Endpoint{
							kubetest.MakeTerminatingServingEndpoint(nodeA, "2001:db2::3"),
							kubetest.MakeTerminatingNonServingEndpoint(nodeA, "2001:db2::4"),
						},
					},
				},
				svc:   getSampleServiceWithOnePort("tcp-example", 80, tcp),
				nodes: sets.New(nodeA), // one-node zone
			},
			wantClusterEndpoints: map[string]lbEndpoints{
				getServicePortKey(tcp, "tcp-example"): {V4IPs: []string{"10.0.0.3"}, V6IPs: []string{"2001:db2::3"}, Port: 80}},
			wantNodeEndpoints: map[string]map[string]lbEndpoints{}, // local endpoints not filled in, since service is not ETP or ITP local
		},
		{
			name: "multiple slices with a mix of IPv4 and IPv6 terminating non-serving endpoints (dualstack cluster)",
			args: args{
				slices: []*discovery.EndpointSlice{
					{
						ObjectMeta: metav1.ObjectMeta{
							Name:      "svc-ab23",
							Namespace: "ns",
							Labels:    map[string]string{discovery.LabelServiceName: "svc"},
						},
						Ports: []discovery.EndpointPort{
							{
								Name:     ptr.To("tcp-example"),
								Protocol: ptr.To(corev1.ProtocolTCP),
								Port:     ptr.To(int32(80)),
							},
						},
						AddressType: discovery.AddressTypeIPv4,
						Endpoints: []discovery.Endpoint{
							kubetest.MakeTerminatingNonServingEndpoint(nodeA, "10.0.0.4"), // ignored
						},
					},
					{
						ObjectMeta: metav1.ObjectMeta{
							Name:      "svc-ab24",
							Namespace: "ns",
							Labels:    map[string]string{discovery.LabelServiceName: "svc"},
						},
						Ports: []discovery.EndpointPort{
							{
								Name:     ptr.To("tcp-example"),
								Protocol: ptr.To(corev1.ProtocolTCP),
								Port:     ptr.To(int32(80)),
							},
						},
						AddressType: discovery.AddressTypeIPv6,
						Endpoints: []discovery.Endpoint{
							kubetest.MakeTerminatingNonServingEndpoint(nodeA, "2001:db2::4"), // ignored
						},
					},
				},
				svc:   getSampleServiceWithOnePort("tcp-example", 80, tcp),
				nodes: sets.New(nodeA), // one-node zone

			},
			wantClusterEndpoints: map[string]lbEndpoints{},            // no endpoints
			wantNodeEndpoints:    map[string]map[string]lbEndpoints{}, // no endpoints
		},
		{
			name: "multiple slices with a mix of IPv4 and IPv6 ready and terminating (serving and non-serving) endpoints (dualstack cluster) and service.PublishNotReadyAddresses=true",
			args: args{
				slices: []*discovery.EndpointSlice{
					{
						ObjectMeta: metav1.ObjectMeta{
							Name:      "svc-ab23",
							Namespace: "ns",
							Labels:    map[string]string{discovery.LabelServiceName: "svc"},
						},
						Ports: []discovery.EndpointPort{
							{
								Name:     ptr.To("tcp-example"),
								Protocol: ptr.To(corev1.ProtocolTCP),
								Port:     ptr.To(int32(80)),
							},
						},
						AddressType: discovery.AddressTypeIPv4,
						Endpoints: []discovery.Endpoint{
							kubetest.MakeReadyEndpoint(nodeA, "10.0.0.2"),                 // included
							kubetest.MakeTerminatingServingEndpoint(nodeA, "10.0.0.3"),    // included
							kubetest.MakeTerminatingNonServingEndpoint(nodeA, "10.0.0.4"), // included
						},
					},
					{
						ObjectMeta: metav1.ObjectMeta{
							Name:      "svc-ab24",
							Namespace: "ns",
							Labels:    map[string]string{discovery.LabelServiceName: "svc"},
						},
						Ports: []discovery.EndpointPort{
							{
								Name:     ptr.To("tcp-example"),
								Protocol: ptr.To(corev1.ProtocolTCP),
								Port:     ptr.To(int32(80)),
							},
						},
						AddressType: discovery.AddressTypeIPv6,
						Endpoints: []discovery.Endpoint{
							kubetest.MakeReadyEndpoint(nodeA, "2001:db2::2"),                 // included
							kubetest.MakeTerminatingServingEndpoint(nodeA, "2001:db2::3"),    // included
							kubetest.MakeTerminatingNonServingEndpoint(nodeA, "2001:db2::4"), // included
						},
					},
				},
				svc:   getSampleServiceWithOnePortAndPublishNotReadyAddresses("tcp-example", 80, tcp), // <-- publishNotReadyAddresses=true
				nodes: sets.New(nodeA),                                                                // one-node zone
			},
			wantClusterEndpoints: map[string]lbEndpoints{
				getServicePortKey(tcp, "tcp-example"): {
					V4IPs: []string{"10.0.0.2", "10.0.0.3", "10.0.0.4"},
					V6IPs: []string{"2001:db2::2", "2001:db2::3", "2001:db2::4"}, Port: 80}},

			wantNodeEndpoints: map[string]map[string]lbEndpoints{}, // local endpoints not filled in, since service is not ETP or ITP local
		},
	}
	for _, tt := range tests {
		t.Run(tt.name, func(t *testing.T) {
			portToClusterEndpoints, portToNodeToEndpoints := getEndpointsForService(
				tt.args.slices, tt.args.svc, tt.args.nodes, types.DefaultNetworkName)
			assert.Equal(t, tt.wantClusterEndpoints, portToClusterEndpoints)
			assert.Equal(t, tt.wantNodeEndpoints, portToNodeToEndpoints)

		})
	}
}

func Test_makeNodeSwitchTargetIPs(t *testing.T) {
	// OCP HACK BEGIN
	name := "foo"
	namespace := "testns"

	defaultService := &v1.Service{
		ObjectMeta: metav1.ObjectMeta{Name: name, Namespace: namespace},
		Spec: v1.ServiceSpec{
			Type: v1.ServiceTypeClusterIP,
		},
	}

	addFallbackAnnotationToService := func(s *v1.Service) *v1.Service {
		s.Annotations = map[string]string{localWithFallbackAnnotation: ""}
		return s
	}
	// OCP HACK END

	tc := []struct {
		name                string
		service             *v1.Service
		config              *lbConfig
		node                string
		expectedTargetIPsV4 []string
		expectedTargetIPsV6 []string
		expectedV4Changed   bool
		expectedV6Changed   bool
	}{
		{
			name:    "cluster ip service", //ETP=cluster by default on all services
			service: defaultService,
			config: &lbConfig{
				vips:     []string{"1.2.3.4", "fe10::1"},
				protocol: corev1.ProtocolTCP,
				inport:   80,
				clusterEndpoints: lbEndpoints{
					V4IPs: []string{"192.168.0.1"},
					V6IPs: []string{"fe00:0:0:0:1::2"},
					Port:  8080,
				},
				nodeEndpoints: map[string]lbEndpoints{
					nodeA: {
						V4IPs: []string{"192.168.0.1"},
						V6IPs: []string{"fe00:0:0:0:1::2"},
						Port:  8080,
					},
				},
			},
			node:                nodeA,
			expectedTargetIPsV4: []string{"192.168.0.1"},
			expectedTargetIPsV6: []string{"fe00:0:0:0:1::2"},
			expectedV4Changed:   false,
			expectedV6Changed:   false,
		},
		{
			name:    "LB service with ETP=local, endpoint count changes",
			service: getSampleServiceWithOnePortAndETPLocal("tcp-example", 80, tcp),
			config: &lbConfig{
				vips:     []string{"1.2.3.4", "fe10::1"},
				protocol: corev1.ProtocolTCP,
				inport:   80,
				clusterEndpoints: lbEndpoints{
					V4IPs: []string{"192.168.0.1", "192.168.1.1"},
					V6IPs: []string{"fe00:0:0:0:1::2", "fe00:0:0:0:2::2"},

					Port: 8080,
				},
				nodeEndpoints: map[string]lbEndpoints{
					nodeA: {
						V4IPs: []string{"192.168.0.1"},
						V6IPs: []string{"fe00:0:0:0:1::2"},
						Port:  8080,
					},
				},
				externalTrafficLocal: true,
			},
			node:                nodeA,
			expectedTargetIPsV4: []string{"192.168.0.1"}, // only the endpoint on nodeA is kept
			expectedTargetIPsV6: []string{"fe00:0:0:0:1::2"},
			expectedV4Changed:   true,
			expectedV6Changed:   true,
		},
		{
			name:    "LB service with ETP=local, endpoint count is the same",
			service: getSampleServiceWithOnePortAndETPLocal("tcp-example", 80, tcp),
			config: &lbConfig{
				vips:     []string{"1.2.3.4", "fe10::1"},
				protocol: corev1.ProtocolTCP,
				inport:   80,
				clusterEndpoints: lbEndpoints{
					V4IPs: []string{"192.168.0.1"},
					V6IPs: []string{"fe00:0:0:0:1::2"},

					Port: 8080,
				},
				nodeEndpoints: map[string]lbEndpoints{
					nodeA: {
						V4IPs: []string{"192.168.0.1"},
						V6IPs: []string{"fe00:0:0:0:1::2"},
						Port:  8080,
					},
				},
				externalTrafficLocal: true,
			},
			node:                nodeA,
			expectedTargetIPsV4: []string{"192.168.0.1"},
			expectedTargetIPsV6: []string{"fe00:0:0:0:1::2"},
			expectedV4Changed:   false,
		},
		{
			name:    "LB service with ETP=local, no local endpoints left",
			service: getSampleServiceWithOnePortAndETPLocal("tcp-example", 80, tcp),
			config: &lbConfig{
				vips:     []string{"1.2.3.4", "fe10::1"},
				protocol: corev1.ProtocolTCP,
				inport:   80,
				clusterEndpoints: lbEndpoints{
					V4IPs: []string{"192.168.1.1"},     // on nodeB
					V6IPs: []string{"fe00:0:0:0:2::2"}, // on nodeB
					Port:  8080,
				},
				// nothing on nodeA
				externalTrafficLocal: true,
			},
			node:                nodeA,
			expectedTargetIPsV4: []string{},
			expectedTargetIPsV6: []string{}, // no local endpoints
			expectedV4Changed:   true,
			expectedV6Changed:   true,
		},
		// OCP HACK BEGIN
		{
			name:    "LB service with ETP=local, no local endpoints left, localWithFallback annotation",
			service: addFallbackAnnotationToService(getSampleServiceWithOnePortAndETPLocal("tcp-example", 80, tcp)),
			config: &lbConfig{
				vips:     []string{"1.2.3.4", "fe10::1"},
				protocol: v1.ProtocolTCP,
				inport:   80,
				clusterEndpoints: lbEndpoints{
					V4IPs: []string{"192.168.1.1"},     // on nodeB
					V6IPs: []string{"fe00:0:0:0:2::2"}, // on nodeB
					Port:  8080,
				},
				// nothing on nodeA
				externalTrafficLocal: true,
			},
			node:                nodeA,
			expectedTargetIPsV4: []string{"192.168.1.1"},     // fallback to cluster endpoints
			expectedTargetIPsV6: []string{"fe00:0:0:0:2::2"}, // fallback to cluster endpoints
			expectedV4Changed:   false,
			expectedV6Changed:   false,
		},
		// OCP HACK END
	}
	for i, tt := range tc {
		t.Run(fmt.Sprintf("%d_%s", i, tt.name), func(t *testing.T) {
			actualTargetIPsV4, actualTargetIPsV6, actualV4Changed, actualV6Changed := makeNodeSwitchTargetIPs(tt.service, tt.node, tt.config)
			assert.Equal(t, tt.expectedTargetIPsV4, actualTargetIPsV4)
			assert.Equal(t, tt.expectedTargetIPsV6, actualTargetIPsV6)
			assert.Equal(t, tt.expectedV4Changed, actualV4Changed)
			assert.Equal(t, tt.expectedV6Changed, actualV6Changed)

		})
	}
}<|MERGE_RESOLUTION|>--- conflicted
+++ resolved
@@ -81,22 +81,7 @@
 	return service
 }
 
-<<<<<<< HEAD
-// OCP hack begin
-func getSampleServiceWithOnePortAndITPLocal(name string, targetPort int32, protocol v1.Protocol) *v1.Service {
-	service := getSampleServiceWithOnePort(name, targetPort, protocol)
-	service.Spec.Type = v1.ServiceTypeLoadBalancer
-	local := v1.ServiceInternalTrafficPolicyLocal
-	service.Spec.InternalTrafficPolicy = &local
-	return service
-}
-
-// OCP hack end
-
-func getSampleServiceWithTwoPorts(name1, name2 string, targetPort1, targetPort2 int32, protocol1, protocol2 v1.Protocol) *v1.Service {
-=======
 func getSampleServiceWithTwoPorts(name1, name2 string, targetPort1, targetPort2 int32, protocol1, protocol2 corev1.Protocol) *corev1.Service {
->>>>>>> 57a2590a
 	service := getSampleService(false)
 	service.Spec.Ports = []corev1.ServicePort{
 		getServicePort(name1, targetPort1, protocol1),
@@ -4194,14 +4179,14 @@
 	name := "foo"
 	namespace := "testns"
 
-	defaultService := &v1.Service{
+	defaultService := &corev1.Service{
 		ObjectMeta: metav1.ObjectMeta{Name: name, Namespace: namespace},
-		Spec: v1.ServiceSpec{
-			Type: v1.ServiceTypeClusterIP,
+		Spec: corev1.ServiceSpec{
+			Type: corev1.ServiceTypeClusterIP,
 		},
 	}
 
-	addFallbackAnnotationToService := func(s *v1.Service) *v1.Service {
+	addFallbackAnnotationToService := func(s *corev1.Service) *corev1.Service {
 		s.Annotations = map[string]string{localWithFallbackAnnotation: ""}
 		return s
 	}
@@ -4209,7 +4194,7 @@
 
 	tc := []struct {
 		name                string
-		service             *v1.Service
+		service             *corev1.Service
 		config              *lbConfig
 		node                string
 		expectedTargetIPsV4 []string
@@ -4325,7 +4310,7 @@
 			service: addFallbackAnnotationToService(getSampleServiceWithOnePortAndETPLocal("tcp-example", 80, tcp)),
 			config: &lbConfig{
 				vips:     []string{"1.2.3.4", "fe10::1"},
-				protocol: v1.ProtocolTCP,
+				protocol: corev1.ProtocolTCP,
 				inport:   80,
 				clusterEndpoints: lbEndpoints{
 					V4IPs: []string{"192.168.1.1"},     // on nodeB
