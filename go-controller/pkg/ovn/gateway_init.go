--- conflicted
+++ resolved
@@ -7,12 +7,9 @@
 	"strings"
 
 	"github.com/ovn-org/ovn-kubernetes/go-controller/pkg/config"
-<<<<<<< HEAD
-=======
 	"github.com/ovn-org/ovn-kubernetes/go-controller/pkg/nbdb"
 	"github.com/ovn-org/ovn-kubernetes/go-controller/pkg/ovn/libovsdbops"
 	"github.com/ovn-org/ovn-kubernetes/go-controller/pkg/sbdb"
->>>>>>> f0d82ea9
 	"github.com/ovn-org/ovn-kubernetes/go-controller/pkg/types"
 	"github.com/ovn-org/ovn-kubernetes/go-controller/pkg/util"
 
@@ -161,9 +158,6 @@
 			Nexthop:  drLRPIfAddr.IP.String(),
 		}
 
-<<<<<<< HEAD
-	if err := addExternalSwitch("",
-=======
 		tmpRouters := []nbdb.LogicalRouter{}
 		if err := oc.nbClient.WhereCache(func(lr *nbdb.LogicalRouter) bool { return lr.Name == gatewayRouter }).List(&tmpRouters); err != nil {
 			return fmt.Errorf("unable to list logical router: %s, err: %v", gatewayRouter, err)
@@ -203,7 +197,6 @@
 	}
 
 	if err := oc.addExternalSwitch("",
->>>>>>> f0d82ea9
 		l3GatewayConfig.InterfaceID,
 		nodeName,
 		gatewayRouter,
